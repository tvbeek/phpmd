<?php
/**
 * This file is part of PHP_PMD.
 *
 * PHP Version 5
 *
 * Copyright (c) 2009-2010, Manuel Pichler <mapi@phpmd.org>.
 * All rights reserved.
 *
 * Redistribution and use in source and binary forms, with or without
 * modification, are permitted provided that the following conditions
 * are met:
 *
 *   * Redistributions of source code must retain the above copyright
 *     notice, this list of conditions and the following disclaimer.
 *
 *   * Redistributions in binary form must reproduce the above copyright
 *     notice, this list of conditions and the following disclaimer in
 *     the documentation and/or other materials provided with the
 *     distribution.
 *
 *   * Neither the name of Manuel Pichler nor the names of his
 *     contributors may be used to endorse or promote products derived
 *     from this software without specific prior written permission.
 *
 * THIS SOFTWARE IS PROVIDED BY THE COPYRIGHT HOLDERS AND CONTRIBUTORS
 * "AS IS" AND ANY EXPRESS OR IMPLIED WARRANTIES, INCLUDING, BUT NOT
 * LIMITED TO, THE IMPLIED WARRANTIES OF MERCHANTABILITY AND FITNESS
 * FOR A PARTICULAR PURPOSE ARE DISCLAIMED. IN NO EVENT SHALL THE
 * COPYRIGHT OWNER OR CONTRIBUTORS BE LIABLE FOR ANY DIRECT, INDIRECT,
 * INCIDENTAL, SPECIAL, EXEMPLARY, OR CONSEQUENTIAL DAMAGES (INCLUDING,
 * BUT NOT LIMITED TO, PROCUREMENT OF SUBSTITUTE GOODS OR SERVICES;
 * LOSS OF USE, DATA, OR PROFITS; OR BUSINESS INTERRUPTION) HOWEVER
 * CAUSED AND ON ANY THEORY OF LIABILITY, WHETHER IN CONTRACT, STRICT
 * LIABILITY, OR TORT (INCLUDING NEGLIGENCE OR OTHERWISE) ARISING IN
 * ANY WAY OUT OF THE USE OF THIS SOFTWARE, EVEN IF ADVISED OF THE
 * POSSIBILITY OF SUCH DAMAGE.
 *
 * @category   PHP
 * @package    PHP_PMD
 * @subpackage Rule
 * @author     Manuel Pichler <mapi@phpmd.org>
 * @copyright  2009-2010 Manuel Pichler. All rights reserved.
 * @license    http://www.opensource.org/licenses/bsd-license.php  BSD License
 * @version    SVN: $Id$
 * @link       http://phpmd.org
 */

require_once 'PHP/PMD/AbstractRule.php';
require_once 'PHP/PMD/Rule/IFunctionAware.php';
require_once 'PHP/PMD/Rule/IMethodAware.php';

/**
 * This rule collects all local variables within a given function or method
 * that are not used by any code in the analyzed source artifact.
 *
 * @category   PHP
 * @package    PHP_PMD
 * @subpackage Rule
 * @author     Manuel Pichler <mapi@phpmd.org>
 * @copyright  2009-2010 Manuel Pichler. All rights reserved.
 * @license    http://www.opensource.org/licenses/bsd-license.php  BSD License
 * @version    Release: @package_version@
 * @link       http://phpmd.org
 */
class PHP_PMD_Rule_UnusedLocalVariable
       extends PHP_PMD_AbstractRule
    implements PHP_PMD_Rule_IFunctionAware,
               PHP_PMD_Rule_IMethodAware
{
    /**
     * PHP super globals that are available in all php scopes, so that they
     * can never be unused local variables.
     *
     * @var array(string=>boolean)
     * @since 0.2.5
     */
    private static $_superGlobals = array(
        '$argc'                => true,
        '$argv'                => true,
        '$_COOKIE'             => true,
        '$_ENV'                => true,
        '$_FILES'              => true,
        '$_GET'                => true,
        '$_POST'               => true,
        '$_REQUEST'            => true,
        '$_SERVER'             => true,
        '$_SESSION'            => true,
        '$GLOBALS'             => true,
        '$HTTP_RAW_POST_DATA'  => true,
    );

    /**
     * Found variable images within a single method or function.
     *
     * @var array(string)
     */
    private $_images = array();

    /**
     * This method checks that all local variables within the given function or
     * method are used at least one time.
     *
     * @param PHP_PMD_AbstractNode $node The context source code node.
     *
     * @return void
     */
    public function apply(PHP_PMD_AbstractNode $node)
    {
        $this->_images = array();

        $this->_collectVariables($node);
        $this->_removeParameters($node);

        foreach ($this->_images as $image => $nodes) {
            if (count($nodes) === 1) {
                $this->addViolation(reset($nodes), array($image));
            }
        }
    }

    /**
     * This method removes all variables from the <b>$_images</b> property that
     * are also found in the formal parameters of the given method or/and
     * function node.
     *
     * @param PHP_PMD_Node_AbstractCallable $node The currently
     *        analyzed method/function node.
     *
     * @return void
     */ 
    private function _removeParameters(PHP_PMD_Node_AbstractCallable $node)
    {
        // Get formal parameter container
        $parameters = $node->getFirstChildOfType('FormalParameters');

        // Now get all declarators in the formal parameters container
        $declarators = $parameters->findChildrenOfType('VariableDeclarator');

        foreach ($declarators as $declarator) {
            unset($this->_images[$declarator->getImage()]);
        }
    }

    /**
     * This method collects all local variable instances from the given 
     * method/function node and stores their image in the <b>$_images</b>
     * property.
     *
     * @param PHP_PMD_Node_AbstractCallable $node The currently
     *        analyzed method/function node.
     *
     * @return void
     */
    private function _collectVariables(PHP_PMD_Node_AbstractCallable $node)
    {
        foreach ($node->findChildrenOfType('Variable') as $variable) {
            if ($this->_accept($variable)) {
                $this->_collectVariable($variable);
            }
        }
        foreach ($node->findChildrenOfType('VariableDeclarator') as $variable) {
            $this->_collectVariable($variable);
        }
    }

    /**
     * Stores the given variable node in an internal list of found variables.
     *
     * @param PHP_PMD_Node_ASTNode $node The context variable node.
     *
     * @return void
     */
    private function _collectVariable(PHP_PMD_Node_ASTNode $node)
    {
        if (!isset($this->_images[$node->getImage()])) {
            $this->_images[$node->getImage()] = array();
        }
        $this->_images[$node->getImage()][] = $node;
    }

    /**
     * This method will return <b>true</b> when the given variable node
     * should be tracked during the analyze phase.
     *
     * @param PHP_PMD_AbstractNode $variable The currently analyzed variable node.
     *
     * @return boolean
     */
    private function _accept(PHP_PMD_AbstractNode $variable)
    {
        return $this->isRegularVariable($variable)
            && $this->_isNotSuperGlobal($variable)
            && $this->_isNotThis($variable);
    }

    /**
     * This method will return <b>true</b> when the given variable node
     * is not a reference to the objects <b>$this</b> context.
     *
     * @param PHP_PMD_AbstractNode $variable The currently analyzed variable node.
     *
     * @return boolean
     */
    private function _isNotThis(PHP_PMD_AbstractNode $variable)
    {
        return ($variable->getImage() !== '$this');
    }

    /**
     * Tests if the given variable node is a regular variable an not property
     * or method postfix.
     *
     * @param PHP_PMD_Node_ASTNode $variable The variable node to check.
     *
     * @return boolean
     * @since 0.2.6
     */
    protected function isRegularVariable(PHP_PMD_Node_ASTNode $variable)
    {
        $node = $variable;
        while (is_object($node = $node->getParent())) {
            // TODO: Introduce a marker interface like SurroundExpression, then
            //       replace all these checks with a single one.
            if ($node->isInstanceOf('CompoundExpression')
                || $node->isInstanceOf('CompoundVariable')
                || $node->isInstanceOf('ArrayIndexExpression')
                || $node->isInstanceOf('StringIndexExpression')
                || $node->isInstanceOf('Arguments')
            ) {
                if ($node->getChild(0)->getImage() !== $variable->getImage()) {
                    return true;
                }
            }
<<<<<<< HEAD

=======
>>>>>>> eae0bfe9
            if ($node->isInstanceOf('MemberPrimaryPrefix')) {
                if ($node->getParent()->isInstanceOf('MemberPrimaryPrefix')) {
                    return !$node->getParent()->isStatic();
                }
                return !$node->isStatic();
            }
        }
        return true;
    }

    /**
     * Tests if the given variable represents one of the PHP super globals
     * that are available in scopes.
     *
     * @param PHP_PMD_AbstractNode $variable The currently analyzed variable node.
     *
     * @return boolean
     * @since 0.2.5
     */
    private function _isNotSuperGlobal(PHP_PMD_AbstractNode $variable)
    {
        return !isset(self::$_superGlobals[$variable->getImage()]);
    }
}<|MERGE_RESOLUTION|>--- conflicted
+++ resolved
@@ -232,10 +232,6 @@
                     return true;
                 }
             }
-<<<<<<< HEAD
-
-=======
->>>>>>> eae0bfe9
             if ($node->isInstanceOf('MemberPrimaryPrefix')) {
                 if ($node->getParent()->isInstanceOf('MemberPrimaryPrefix')) {
                     return !$node->getParent()->isStatic();
