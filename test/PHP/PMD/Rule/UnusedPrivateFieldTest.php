<?php
/**
 * This file is part of PHP_PMD.
 *
 * PHP Version 5
 *
 * Copyright (c) 2009-2010, Manuel Pichler <mapi@phpmd.org>.
 * All rights reserved.
 *
 * Redistribution and use in source and binary forms, with or without
 * modification, are permitted provided that the following conditions
 * are met:
 *
 *   * Redistributions of source code must retain the above copyright
 *     notice, this list of conditions and the following disclaimer.
 *
 *   * Redistributions in binary form must reproduce the above copyright
 *     notice, this list of conditions and the following disclaimer in
 *     the documentation and/or other materials provided with the
 *     distribution.
 *
 *   * Neither the name of Manuel Pichler nor the names of his
 *     contributors may be used to endorse or promote products derived
 *     from this software without specific prior written permission.
 *
 * THIS SOFTWARE IS PROVIDED BY THE COPYRIGHT HOLDERS AND CONTRIBUTORS
 * "AS IS" AND ANY EXPRESS OR IMPLIED WARRANTIES, INCLUDING, BUT NOT
 * LIMITED TO, THE IMPLIED WARRANTIES OF MERCHANTABILITY AND FITNESS
 * FOR A PARTICULAR PURPOSE ARE DISCLAIMED. IN NO EVENT SHALL THE
 * COPYRIGHT OWNER OR CONTRIBUTORS BE LIABLE FOR ANY DIRECT, INDIRECT,
 * INCIDENTAL, SPECIAL, EXEMPLARY, OR CONSEQUENTIAL DAMAGES (INCLUDING,
 * BUT NOT LIMITED TO, PROCUREMENT OF SUBSTITUTE GOODS OR SERVICES;
 * LOSS OF USE, DATA, OR PROFITS; OR BUSINESS INTERRUPTION) HOWEVER
 * CAUSED AND ON ANY THEORY OF LIABILITY, WHETHER IN CONTRACT, STRICT
 * LIABILITY, OR TORT (INCLUDING NEGLIGENCE OR OTHERWISE) ARISING IN
 * ANY WAY OUT OF THE USE OF THIS SOFTWARE, EVEN IF ADVISED OF THE
 * POSSIBILITY OF SUCH DAMAGE.
 *
 * @category   PHP
 * @package    PHP_PMD
 * @subpackage Rule
 * @author     Manuel Pichler <mapi@phpmd.org>
 * @copyright  2009-2010 Manuel Pichler. All rights reserved.
 * @license    http://www.opensource.org/licenses/bsd-license.php  BSD License
 * @version    SVN: $Id$
 * @link       http://phpmd.org
 */

require_once dirname(__FILE__) . '/../AbstractTest.php';

require_once 'PHP/PMD/Rule/UnusedPrivateField.php';

/**
 * Test case for the unused private field rule.
 *
 * @category   PHP
 * @package    PHP_PMD
 * @subpackage Rule
 * @author     Manuel Pichler <mapi@phpmd.org>
 * @copyright  2009-2010 Manuel Pichler. All rights reserved.
 * @license    http://www.opensource.org/licenses/bsd-license.php  BSD License
 * @version    Release: @package_version@
 * @link       http://phpmd.org
 */
class PHP_PMD_Rule_UnusedPrivateFieldTest extends PHP_PMD_AbstractTest
{
    /**
     * testRuleAppliesToUnusedPrivateField
     *
     * @return void
     * @covers PHP_PMD_Rule_UnusedPrivateField
     * @group phpmd
     * @group phpmd::rule
     * @group unittest
     */
    public function testRuleAppliesToUnusedPrivateField()
    {
        $rule = new PHP_PMD_Rule_UnusedPrivateField();
        $rule->setReport($this->getReportMock(1));
        $rule->apply($this->getClass());
    }

    /**
     * testRuleAppliesToUnusedPrivateStaticField
     *
     * @return void
     * @covers PHP_PMD_Rule_UnusedPrivateField
     * @group phpmd
     * @group phpmd::rule
     * @group unittest
     */
    public function testRuleAppliesWhenFieldWithSameNameIsAccessedOnDifferentObject()
    {
        $rule = new PHP_PMD_Rule_UnusedPrivateField();
        $rule->setReport($this->getReportMock(1));
        $rule->apply($this->getClass());
    }

    /**
     * testRuleAppliesToUnusedPrivateStaticField
     *
     * @return void
     * @covers PHP_PMD_Rule_UnusedPrivateField
     * @group phpmd
     * @group phpmd::rule
     * @group unittest
     */
    public function testRuleAppliesToUnusedPrivateStaticField()
    {
        $rule = new PHP_PMD_Rule_UnusedPrivateField();
        $rule->setReport($this->getReportMock(1));
        $rule->apply($this->getClass());
    }

    /**
     * testRuleAppliesWhenStaticFieldWithSameNameIsAccessedOnDifferentClass
     *
     * @return void
     * @covers PHP_PMD_Rule_UnusedPrivateField
     * @group phpmd
     * @group phpmd::rule
     * @group unittest
     */
    public function testRuleAppliesWhenStaticFieldWithSameNameIsAccessedOnDifferentClass()
    {
        $rule = new PHP_PMD_Rule_UnusedPrivateField();
        $rule->setReport($this->getReportMock(1));
        $rule->apply($this->getClass());
    }

    /**
     * testRuleAppliesWhenStaticFieldWithSameNameIsAccessedOnParent
     *
     * @return void
     * @covers PHP_PMD_Rule_UnusedPrivateField
     * @group phpmd
     * @group phpmd::rule
     * @group unittest
     */
    public function testRuleAppliesWhenStaticFieldWithSameNameIsAccessedOnParent()
    {
        $rule = new PHP_PMD_Rule_UnusedPrivateField();
        $rule->setReport($this->getReportMock(1));
        $rule->apply($this->getClass());
    }

    /**
     * testRuleAppliesWhenLocalVariableIsUsedInStaticMemberPrefix
     *
     * <code>
     * class Foo {
     *     private static $_bar = null;
     *
     *     public function baz() {
     *         self::${$_bar = '_bar'} = 42;
     *     }
     * }
     * </code>
     *
     * @return void
     * @covers PHP_PMD_Rule_UnusedPrivateField
     * @group phpmd
     * @group phpmd::rule
     * @group unittest
     */
    public function testRuleAppliesWhenLocalVariableIsUsedInStaticMemberPrefix()
    {
        $rule = new PHP_PMD_Rule_UnusedPrivateField();
        $rule->setReport($this->getReportMock(1));
        $rule->apply($this->getClass());
    }

    /**
     * testRuleAppliesWhenLocalVariableIsUsedInStaticMemberPrefix
     *
     * <code>
     * class Foo {
     *     private static $_bar = null;
     *
     *     public function baz() {
     *         self::${'_bar'} = 42;
     *     }
     * }
     * </code>
     *
     * @return void
     * @covers PHP_PMD_Rule_UnusedPrivateField
     * @group phpmd
     * @group phpmd::rule
     * @group unittest
     */
    public function testRuleDoesNotResultInFatalErrorByCallingNonObject()
    {
        $rule = new PHP_PMD_Rule_UnusedPrivateField();
        $rule->setReport($this->getReportMock(1));
        $rule->apply($this->getClass());
    }

    /**
     * testRuleDoesNotApplyToUnusedPublicField
     *
     * @return void
     * @covers PHP_PMD_Rule_UnusedPrivateField
     * @group phpmd
     * @group phpmd::rule
     * @group unittest
     */
    public function testRuleDoesNotApplyToUnusedPublicField()
    {
        $rule = new PHP_PMD_Rule_UnusedPrivateField();
        $rule->setReport($this->getReportMock(0));
        $rule->apply($this->getClass());
    }

    /**
     * testRuleDoesNotApplyToUnusedProtectedField
     *
     * @return void
     * @covers PHP_PMD_Rule_UnusedPrivateField
     * @group phpmd
     * @group phpmd::rule
     * @group unittest
     */
    public function testRuleDoesNotApplyToUnusedProtectedField()
    {
        $rule = new PHP_PMD_Rule_UnusedPrivateField();
        $rule->setReport($this->getReportMock(0));
        $rule->apply($this->getClass());
    }

    /**
     * testRuleDoesNotApplyToThisAccessedPrivateField
     *
     * @return void
     * @covers PHP_PMD_Rule_UnusedPrivateField
     * @group phpmd
     * @group phpmd::rule
     * @group unittest
     */
    public function testRuleDoesNotApplyToThisAccessedPrivateField()
    {
        $rule = new PHP_PMD_Rule_UnusedPrivateField();
        $rule->setReport($this->getReportMock(0));
        $rule->apply($this->getClass());
    }

    /**
     * testRuleDoesNotApplyToSelfAccessedPrivateField
     *
     * @return void
     * @covers PHP_PMD_Rule_UnusedPrivateField
     * @group phpmd
     * @group phpmd::rule
     * @group unittest
     */
    public function testRuleDoesNotApplyToSelfAccessedPrivateField()
    {
        $rule = new PHP_PMD_Rule_UnusedPrivateField();
        $rule->setReport($this->getReportMock(0));
        $rule->apply($this->getClass());
    }

    /**
     * testRuleDoesNotApplyToStaticAccessedPrivateField
     *
     * @return void
     * @covers PHP_PMD_Rule_UnusedPrivateField
     * @group phpmd
     * @group phpmd::rule
     * @group unittest
     */
    public function testRuleDoesNotApplyToStaticAccessedPrivateField()
    {
        $rule = new PHP_PMD_Rule_UnusedPrivateField();
        $rule->setReport($this->getReportMock(0));
        $rule->apply($this->getClass());
    }

    /**
     * testRuleDoesNotApplyToClassNameAccessedPrivateField
     *
     * @return void
     * @covers PHP_PMD_Rule_UnusedPrivateField
     * @group phpmd
     * @group phpmd::rule
     * @group unittest
     */
    public function testRuleDoesNotApplyToClassNameAccessedPrivateField()
    {
        $rule = new PHP_PMD_Rule_UnusedPrivateField();
        $rule->setReport($this->getReportMock(0));
        $rule->apply($this->getClass());
    }

    /**
     * testRuleDoesNotApplyToPrivateFieldInChainedMethodCall
     *
     * <code>
     * class Foo {
     *     private $bar = null;
     *     // ...
     *     public function baz() {
     *         $this->bar->foobar();
     *     }
     * }
     * </code>
     *
     * @return void
     * @covers PHP_PMD_Rule_UnusedPrivateField
     * @group phpmd
     * @group phpmd::rule
     * @group unittest
     */
    public function testRuleDoesNotApplyToPrivateFieldInChainedMethodCall()
    {
        $rule = new PHP_PMD_Rule_UnusedPrivateField();
        $rule->setReport($this->getReportMock(0));
        $rule->apply($this->getClass());
    }

    /**
     * testRuleDoesNotApplyToPrivateArrayFieldAccess
     *
     * <code>
     * class Foo {
     *     private $bar = array();
     *     // ...
     *     public function baz() {
     *         return $this->bar[42];
     *     }
     * }
     * </code>
     *
     * @return void
     * @covers PHP_PMD_Rule_UnusedPrivateField
     * @group phpmd
     * @group phpmd::rule
     * @group unittest
     */
    public function testRuleDoesNotApplyToPrivateArrayFieldAccess()
    {
        $rule = new PHP_PMD_Rule_UnusedPrivateField();
        $rule->setReport($this->getReportMock(0));
        $rule->apply($this->getClass());
    }

    /**
     * testRuleDoesNotApplyToPrivateStringIndexFieldAccess
<<<<<<< HEAD
     * 
=======
     *
>>>>>>> eae0bfe9
     * <code>
     * class Foo {
     *     private $bar = "Manuel";
     *     // ...
     *     public function baz() {
     *         return $this->bar{3};
     *     }
     * }
     * </code>
     *
     * @return void
     * @covers PHP_PMD_Rule_UnusedPrivateField
     * @group phpmd
     * @group phpmd::rule
     * @group unittest
     */
    public function testRuleDoesNotApplyToPrivateStringIndexFieldAccess()
    {
        $rule = new PHP_PMD_Rule_UnusedPrivateField();
        $rule->setReport($this->getReportMock(0));
        $rule->apply($this->getClass());
    }
}<|MERGE_RESOLUTION|>--- conflicted
+++ resolved
@@ -346,11 +346,7 @@
 
     /**
      * testRuleDoesNotApplyToPrivateStringIndexFieldAccess
-<<<<<<< HEAD
-     * 
-=======
-     *
->>>>>>> eae0bfe9
+     *
      * <code>
      * class Foo {
      *     private $bar = "Manuel";
