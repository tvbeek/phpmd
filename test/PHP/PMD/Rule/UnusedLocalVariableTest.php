<?php
/**
 * This file is part of PHP_PMD.
 *
 * PHP Version 5
 *
 * Copyright (c) 2009-2010, Manuel Pichler <mapi@phpmd.org>.
 * All rights reserved.
 *
 * Redistribution and use in source and binary forms, with or without
 * modification, are permitted provided that the following conditions
 * are met:
 *
 *   * Redistributions of source code must retain the above copyright
 *     notice, this list of conditions and the following disclaimer.
 *
 *   * Redistributions in binary form must reproduce the above copyright
 *     notice, this list of conditions and the following disclaimer in
 *     the documentation and/or other materials provided with the
 *     distribution.
 *
 *   * Neither the name of Manuel Pichler nor the names of his
 *     contributors may be used to endorse or promote products derived
 *     from this software without specific prior written permission.
 *
 * THIS SOFTWARE IS PROVIDED BY THE COPYRIGHT HOLDERS AND CONTRIBUTORS
 * "AS IS" AND ANY EXPRESS OR IMPLIED WARRANTIES, INCLUDING, BUT NOT
 * LIMITED TO, THE IMPLIED WARRANTIES OF MERCHANTABILITY AND FITNESS
 * FOR A PARTICULAR PURPOSE ARE DISCLAIMED. IN NO EVENT SHALL THE
 * COPYRIGHT OWNER OR CONTRIBUTORS BE LIABLE FOR ANY DIRECT, INDIRECT,
 * INCIDENTAL, SPECIAL, EXEMPLARY, OR CONSEQUENTIAL DAMAGES (INCLUDING,
 * BUT NOT LIMITED TO, PROCUREMENT OF SUBSTITUTE GOODS OR SERVICES;
 * LOSS OF USE, DATA, OR PROFITS; OR BUSINESS INTERRUPTION) HOWEVER
 * CAUSED AND ON ANY THEORY OF LIABILITY, WHETHER IN CONTRACT, STRICT
 * LIABILITY, OR TORT (INCLUDING NEGLIGENCE OR OTHERWISE) ARISING IN
 * ANY WAY OUT OF THE USE OF THIS SOFTWARE, EVEN IF ADVISED OF THE
 * POSSIBILITY OF SUCH DAMAGE.
 *
 * @category   PHP
 * @package    PHP_PMD
 * @subpackage Rule
 * @author     Manuel Pichler <mapi@phpmd.org>
 * @copyright  2009-2010 Manuel Pichler. All rights reserved.
 * @license    http://www.opensource.org/licenses/bsd-license.php  BSD License
 * @version    SVN: $Id$
 * @link       http://phpmd.org
 */

require_once dirname(__FILE__) . '/../AbstractTest.php';

require_once 'PHP/PMD/Rule/UnusedLocalVariable.php';

/**
 * Test case for the unused local variable rule.
 *
 * @category   PHP
 * @package    PHP_PMD
 * @subpackage Rule
 * @author     Manuel Pichler <mapi@phpmd.org>
 * @copyright  2009-2010 Manuel Pichler. All rights reserved.
 * @license    http://www.opensource.org/licenses/bsd-license.php  BSD License
 * @version    Release: @package_version@
 * @link       http://phpmd.org
 */
class PHP_PMD_Rule_UnusedLocalVariableTest extends PHP_PMD_AbstractTest
{
    /**
     * testRuleAppliesToUnusedLocalVariable
     *
     * @return void
     * @covers PHP_PMD_Rule_UnusedLocalVariable
     * @group phpmd
     * @group phpmd::rule
     * @group unittest
     */
    public function testRuleAppliesToUnusedLocalVariable()
    {
        $rule = new PHP_PMD_Rule_UnusedLocalVariable();
        $rule->setReport($this->getReportMock(1));
        $rule->apply($this->getMethod());
    }

    /**
     * testInnerFunctionParametersDoNotHideUnusedVariables
     *
     * @return void
     * @covers PHP_PMD_Rule_UnusedLocalVariable
     * @group phpmd
     * @group phpmd::rule
     * @group unittest
     */
    public function testInnerFunctionParametersDoNotHideUnusedVariables()
    {
        $rule = new PHP_PMD_Rule_UnusedLocalVariable();
        $rule->setReport($this->getReportMock(1));
        $rule->apply($this->getFunction());
    }

    /**
     * testRuleDoesNotApplyToThisVariable
     *
     * @return void
     * @covers PHP_PMD_Rule_UnusedLocalVariable
     * @group phpmd
     * @group phpmd::rule
     * @group unittest
     */
    public function testRuleDoesNotApplyToThisVariable()
    {
        $rule = new PHP_PMD_Rule_UnusedLocalVariable();
        $rule->setReport($this->getReportMock(0));
        $rule->apply($this->getMethod());
    }

    /**
     * testRuleDoesNotApplyToStaticProperty
     *
     * @return void
     * @covers PHP_PMD_Rule_UnusedLocalVariable
     * @group phpmd
     * @group phpmd::rule
     * @group unittest
     */
    public function testRuleDoesNotApplyToStaticProperty()
    {
        $rule = new PHP_PMD_Rule_UnusedLocalVariable();
        $rule->setReport($this->getReportMock(0));
        $rule->apply($this->getMethod());
    }

    /**
     * testRuleDoesNotApplyToDynamicProperty
     *
     * @return void
     * @covers PHP_PMD_Rule_UnusedLocalVariable
     * @group phpmd
     * @group phpmd::rule
     * @group unittest
     */
    public function testRuleDoesNotApplyToDynamicProperty()
    {
        $rule = new PHP_PMD_Rule_UnusedLocalVariable();
        $rule->setReport($this->getReportMock(0));
        $rule->apply($this->getMethod());
    }

    /**
     * testRuleDoesNotApplyToUnusedParameters
     *
     * @return void
     * @covers PHP_PMD_Rule_UnusedLocalVariable
     * @group phpmd
     * @group phpmd::rule
     * @group unittest
     */
    public function testRuleDoesNotApplyToUnusedParameters()
    {
        $rule = new PHP_PMD_Rule_UnusedLocalVariable();
        $rule->setReport($this->getReportMock(0));
        $rule->apply($this->getMethod());
    }

    /**
     * testRuleDoesNotApplyToArgcSuperGlobal
     *
     * @return void
     * @covers PHP_PMD_Rule_UnusedLocalVariable
     * @group phpmd
     * @group phpmd::rule
     * @group unittest
     */
    public function testRuleDoesNotApplyToArgcSuperGlobal()
    {
        $rule = new PHP_PMD_Rule_UnusedLocalVariable();
        $rule->setReport($this->getReportMock(0));
        $rule->apply($this->getMethod());
    }

    /**
     * testRuleDoesNotApplyToArgvSuperGlobal
     *
     * @return void
     * @covers PHP_PMD_Rule_UnusedLocalVariable
     * @group phpmd
     * @group phpmd::rule
     * @group unittest
     */
    public function testRuleDoesNotApplyToArgvSuperGlobal()
    {
        $rule = new PHP_PMD_Rule_UnusedLocalVariable();
        $rule->setReport($this->getReportMock(0));
        $rule->apply($this->getMethod());
    }

    /**
     * testRuleDoesNotApplyToGlobalsSuperGlobal
     *
     * @return void
     * @covers PHP_PMD_Rule_UnusedLocalVariable
     * @group phpmd
     * @group phpmd::rule
     * @group unittest
     */
    public function testRuleDoesNotApplyToGlobalsSuperGlobal()
    {
        $rule = new PHP_PMD_Rule_UnusedLocalVariable();
        $rule->setReport($this->getReportMock(0));
        $rule->apply($this->getMethod());
    }

    /**
     * testRuleDoesNotApplyToCookieSuperGlobal
     *
     * @return void
     * @covers PHP_PMD_Rule_UnusedLocalVariable
     * @group phpmd
     * @group phpmd::rule
     * @group unittest
     */
    public function testRuleDoesNotApplyToCookieSuperGlobal()
    {
        $rule = new PHP_PMD_Rule_UnusedLocalVariable();
        $rule->setReport($this->getReportMock(0));
        $rule->apply($this->getMethod());
    }

    /**
     * testRuleDoesNotApplyToEnvSuperGlobal
     *
     * @return void
     * @covers PHP_PMD_Rule_UnusedLocalVariable
     * @group phpmd
     * @group phpmd::rule
     * @group unittest
     */
    public function testRuleDoesNotApplyToEnvSuperGlobal()
    {
        $rule = new PHP_PMD_Rule_UnusedLocalVariable();
        $rule->setReport($this->getReportMock(0));
        $rule->apply($this->getMethod());
    }

    /**
     * testRuleDoesNotApplyToFilesSuperGlobal
     *
     * @return void
     * @covers PHP_PMD_Rule_UnusedLocalVariable
     * @group phpmd
     * @group phpmd::rule
     * @group unittest
     */
    public function testRuleDoesNotApplyToFilesSuperGlobal()
    {
        $rule = new PHP_PMD_Rule_UnusedLocalVariable();
        $rule->setReport($this->getReportMock(0));
        $rule->apply($this->getMethod());
    }

    /**
     * testRuleDoesNotApplyToGetSuperGlobal
     *
     * @return void
     * @covers PHP_PMD_Rule_UnusedLocalVariable
     * @group phpmd
     * @group phpmd::rule
     * @group unittest
     */
    public function testRuleDoesNotApplyToGetSuperGlobal()
    {
        $rule = new PHP_PMD_Rule_UnusedLocalVariable();
        $rule->setReport($this->getReportMock(0));
        $rule->apply($this->getMethod());
    }

    /**
     * testRuleDoesNotApplyToPostSuperGlobal
     *
     * @return void
     * @covers PHP_PMD_Rule_UnusedLocalVariable
     * @group phpmd
     * @group phpmd::rule
     * @group unittest
     */
    public function testRuleDoesNotApplyToPostSuperGlobal()
    {
        $rule = new PHP_PMD_Rule_UnusedLocalVariable();
        $rule->setReport($this->getReportMock(0));
        $rule->apply($this->getMethod());
    }

    /**
     * testRuleDoesNotApplyToRequestSuperGlobal
     *
     * @return void
     * @covers PHP_PMD_Rule_UnusedLocalVariable
     * @group phpmd
     * @group phpmd::rule
     * @group unittest
     */
    public function testRuleDoesNotApplyToRequestSuperGlobal()
    {
        $rule = new PHP_PMD_Rule_UnusedLocalVariable();
        $rule->setReport($this->getReportMock(0));
        $rule->apply($this->getMethod());
    }

    /**
     * testRuleDoesNotApplyToSessionSuperGlobal
     *
     * @return void
     * @covers PHP_PMD_Rule_UnusedLocalVariable
     * @group phpmd
     * @group phpmd::rule
     * @group unittest
     */
    public function testRuleDoesNotApplyToSessionSuperGlobal()
    {
        $rule = new PHP_PMD_Rule_UnusedLocalVariable();
        $rule->setReport($this->getReportMock(0));
        $rule->apply($this->getMethod());
    }

    /**
     * testRuleDoesNotApplyToServerSuperGlobal
     *
     * @return void
     * @covers PHP_PMD_Rule_UnusedLocalVariable
     * @group phpmd
     * @group phpmd::rule
     * @group unittest
     */
    public function testRuleDoesNotApplyToServerSuperGlobal()
    {
        $rule = new PHP_PMD_Rule_UnusedLocalVariable();
        $rule->setReport($this->getReportMock(0));
        $rule->apply($this->getMethod());
    }

    /**
     * testRuleDoesNotApplyToHttpRawPostDataSuperGlobal
     *
     * @return void
     * @covers PHP_PMD_Rule_UnusedLocalVariable
     * @group phpmd
     * @group phpmd::rule
     * @group unittest
     */
    public function testRuleDoesNotApplyToHttpRawPostDataSuperGlobal()
    {
        $rule = new PHP_PMD_Rule_UnusedLocalVariable();
        $rule->setReport($this->getReportMock(0));
        $rule->apply($this->getMethod());
    }
<<<<<<< HEAD
=======

    /**
     * testRuleDoesNotApplyToUnusedLocalVariableInFunction
     *
     * @return void
     * @covers PHP_PMD_Rule_UnusedLocalVariable
     * @group phpmd
     * @group phpmd::rule
     * @group unittest
     */
    public function testRuleDoesNotApplyToUnusedLocalVariableInFunction()
    {
        $rule = new PHP_PMD_Rule_UnusedLocalVariable();
        $rule->setReport($this->getReportMock(0));
        $rule->apply($this->getFunction());
    }

    /**
     * testRuleDoesNotApplyToUnusedLocalVariableInMethod
     *
     * @return void
     * @covers PHP_PMD_Rule_UnusedLocalVariable
     * @group phpmd
     * @group phpmd::rule
     * @group unittest
     */
    public function testRuleDoesNotApplyToUnusedLocalVariableInMethod()
    {
        $rule = new PHP_PMD_Rule_UnusedLocalVariable();
        $rule->setReport($this->getReportMock(0));
        $rule->apply($this->getMethod());
    }
>>>>>>> 152c8136
}<|MERGE_RESOLUTION|>--- conflicted
+++ resolved
@@ -351,8 +351,6 @@
         $rule->setReport($this->getReportMock(0));
         $rule->apply($this->getMethod());
     }
-<<<<<<< HEAD
-=======
 
     /**
      * testRuleDoesNotApplyToUnusedLocalVariableInFunction
@@ -385,5 +383,4 @@
         $rule->setReport($this->getReportMock(0));
         $rule->apply($this->getMethod());
     }
->>>>>>> 152c8136
 }