<?xml version="1.0"?>

<ruleset name="Clean Code Rules"
         xmlns="http://pmd.sf.net/ruleset/1.0.0"
         xmlns:xsi="http://www.w3.org/2001/XMLSchema-instance"
         xsi:schemaLocation="http://pmd.sf.net/ruleset/1.0.0 http://pmd.sf.net/ruleset_xml_schema.xsd"
         xsi:noNamespaceSchemaLocation="http://pmd.sf.net/ruleset_xml_schema.xsd">

    <description>
The Clean Code ruleset contains rules that enforce a clean code base. This includes rules from SOLID and object calisthenics.
    </description>

    <rule name="BooleanArgumentFlag"
          since="1.4.0"
          message="The method {0} has a boolean flag argument {1}, which is a certain sign of a Single Responsibility Principle violation."
          class="PHPMD\Rule\CleanCode\BooleanArgumentFlag"
          externalInfoUrl="https://phpmd.org/rules/cleancode.html#booleanargumentflag">
        <description>
            <![CDATA[
A boolean flag argument is a reliable indicator for a violation of
the Single Responsibility Principle (SRP). You can fix this problem
by extracting the logic in the boolean flag into its own class
or method.
            ]]>
        </description>
        <priority>1</priority>
        <properties />
        <example>
            <![CDATA[
class Foo {
    public function bar($flag = true) {
    }
}
            ]]>
        </example>
    </rule>

    <rule name="ElseExpression"
          since="1.4.0"
          message="The method {0} uses an else expression. Else clauses are basically not necessary and you can simplify the code by not using them."
          class="PHPMD\Rule\CleanCode\ElseExpression"
          externalInfoUrl="https://phpmd.org/rules/cleancode.html#elseexpression">
        <description>
            <![CDATA[
An if expression with an else branch is basically not necessary. You can rewrite the
conditions in a way that the else clause is not necessary and the code becomes simpler
to read.  To achieve this, use early return statements, though you may
need to split the code it several smaller methods. For very simple assignments
you could also use the ternary operations.
            ]]>
        </description>
        <priority>1</priority>
        <properties/>
        <example>
            <![CDATA[
class Foo
{
    public function bar($flag)
    {
        if ($flag) {
            // one branch
        } else {
            // another branch
        }
    }
}
            ]]>
        </example>
    </rule>

    <rule name="IfStatementAssignment"
          since="2.7.0"
          message="Avoid assigning values to variables in if clauses and the like (line '{0}', column '{1}')."
          class="PHPMD\Rule\CleanCode\IfStatementAssignment"
          externalInfoUrl="http://phpmd.org/rules/cleancode.html#ifstatementassignment">
        <description>
            <![CDATA[
Assignments in if clauses and the like are considered a code smell.
Assignments in PHP return the right operand as their result.
In many cases, this is an expected behavior, but can lead
to many difficult to spot bugs, especially when the right
operand could result in zero, null or an empty string and the like.
            ]]>
        </description>
        <priority>1</priority>
        <properties></properties>
        <example>
            <![CDATA[
class Foo
{
    public function bar($flag)
    {
        if ($foo = 'bar') { // possible typo
            // ...
        }
        if ($baz = 0) { // always false
            // ...
        }
    }
}
            ]]>
        </example>
    </rule>

    <rule name="StaticAccess"
          since="1.4.0"
          message="Avoid using static access to class '{0}' in method '{1}'."
          class="PHPMD\Rule\CleanCode\StaticAccess"
          externalInfoUrl="https://phpmd.org/rules/cleancode.html#staticaccess">
        <description>
            <![CDATA[
Static access causes unexchangeable dependencies to other classes and leads to hard to test code. Avoid
using static access at all costs and instead inject dependencies through the constructor. The only
case when static access is acceptable is when used for factory methods.
            ]]>
        </description>
        <priority>1</priority>
        <properties>
            <property name="exceptions" description="Comma-separated class name list of exceptions" value=""/>
        </properties>
        <example>
            <![CDATA[
class Foo
{
    public function bar()
    {
        Bar::baz();
    }
}
            ]]>
        </example>
    </rule>

    <rule name="DuplicatedArrayKey"
          message="Duplicated array key {0}, first declared at line {1}."
          class="PHPMD\Rule\CleanCode\DuplicatedArrayKey"
          externalInfoUrl="http://phpmd.org/rules/cleancode.html#duplicatedarraykey">
        <description>
            <![CDATA[
Defining another value for the same key in an array literal overrides the previous key/value,
which makes it effectively an unused code. If it's known from the beginning that the key
will have different value, there is usually no point in defining first one.
            ]]>
        </description>
        <priority>2</priority>
        <example>
            <![CDATA[
function createArray() {
    return [
        'non-associative 0element', // not applied
        0 => 'associative 0-element', // applied
        false => 'associative 0-element', // applied
        'foo' => 'bar', // not applied
        "foo" => 'baz', // applied
    ];
}
            ]]>
        </example>
    </rule>

<<<<<<< HEAD
    <rule name="UndefinedVariable"
          since="2.7"
          message="Avoid using undefined variables such as '{0}' which will lead to PHP notices."
          class="PHPMD\Rule\CleanCode\UndefinedVariable"
          externalInfoUrl="">
        <description>
            Detects when a variable is used that has not been defined before.
        </description>
        <priority>3</priority>
        <example>
            <![CDATA[
class Foo
{
    private function bar()
    {
        // $message is undefined
        echo $message;
    }
}
]]>
        </example>
    </rule>

=======
    <rule name="MissingImport"
          since="2.7.0"
          message="Missing class import via use statement (line '{0}', column '{1}')."
          class="PHPMD\Rule\CleanCode\MissingImport"
          externalInfoUrl="http://phpmd.org/rules/cleancode.html#MissingImport">
        <description>
            <![CDATA[
Importing all external classes in a file through use statements makes them clearly visible.
            ]]>
        </description>
        <priority>1</priority>
        <example>
            <![CDATA[
function make() {
    return new \stdClass();
}
            ]]>
        </example>
    </rule>
>>>>>>> 3a82eab4
</ruleset><|MERGE_RESOLUTION|>--- conflicted
+++ resolved
@@ -158,7 +158,26 @@
         </example>
     </rule>
 
-<<<<<<< HEAD
+    <rule name="MissingImport"
+          since="2.7.0"
+          message="Missing class import via use statement (line '{0}', column '{1}')."
+          class="PHPMD\Rule\CleanCode\MissingImport"
+          externalInfoUrl="http://phpmd.org/rules/cleancode.html#MissingImport">
+        <description>
+            <![CDATA[
+Importing all external classes in a file through use statements makes them clearly visible.
+            ]]>
+        </description>
+        <priority>1</priority>
+        <example>
+            <![CDATA[
+function make() {
+    return new \stdClass();
+}
+            ]]>
+        </example>
+    </rule>
+
     <rule name="UndefinedVariable"
           since="2.7"
           message="Avoid using undefined variables such as '{0}' which will lead to PHP notices."
@@ -182,25 +201,4 @@
         </example>
     </rule>
 
-=======
-    <rule name="MissingImport"
-          since="2.7.0"
-          message="Missing class import via use statement (line '{0}', column '{1}')."
-          class="PHPMD\Rule\CleanCode\MissingImport"
-          externalInfoUrl="http://phpmd.org/rules/cleancode.html#MissingImport">
-        <description>
-            <![CDATA[
-Importing all external classes in a file through use statements makes them clearly visible.
-            ]]>
-        </description>
-        <priority>1</priority>
-        <example>
-            <![CDATA[
-function make() {
-    return new \stdClass();
-}
-            ]]>
-        </example>
-    </rule>
->>>>>>> 3a82eab4
 </ruleset>