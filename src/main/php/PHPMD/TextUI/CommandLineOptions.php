<?php
/**
 * This file is part of PHP Mess Detector.
 *
 * Copyright (c) Manuel Pichler <mapi@phpmd.org>.
 * All rights reserved.
 *
 * Licensed under BSD License
 * For full copyright and license information, please see the LICENSE file.
 * Redistributions of files must retain the above copyright notice.
 *
 * @author    Manuel Pichler <mapi@phpmd.org>
 * @copyright Manuel Pichler. All rights reserved.
 * @license   https://opensource.org/licenses/bsd-license.php BSD License
 * @link      http://phpmd.org/
 */

namespace PHPMD\TextUI;

use PHPMD\Baseline\BaselineMode;
use PHPMD\Renderer\AnsiRenderer;
use PHPMD\Renderer\GitHubRenderer;
use PHPMD\Renderer\HTMLRenderer;
use PHPMD\Renderer\JSONRenderer;
use PHPMD\Renderer\SARIFRenderer;
use PHPMD\Renderer\TextRenderer;
use PHPMD\Renderer\CheckStyleRenderer;
use PHPMD\Renderer\XMLRenderer;
use PHPMD\Rule;

/**
 * This is a helper class that collects the specified cli arguments and puts them
 * into accessible properties.
 *
 * @SuppressWarnings(PHPMD.LongVariable)
 */
class CommandLineOptions
{
    /**
     * Error code for invalid input
     */
    const INPUT_ERROR = 23;

    /**
     * The minimum rule priority.
     *
     * @var integer
     */
    protected $minimumPriority = Rule::LOWEST_PRIORITY;

    /**
     * The maximum rule priority.
     *
     * @var integer
     */
    protected $maximumPriority = Rule::HIGHEST_PRIORITY;

    /**
     * A php source code filename or directory.
     *
     * @var string
     */
    protected $inputPath;

    /**
     * The specified report format.
     *
     * @var string
     */
    protected $reportFormat;

    /**
     * An optional filename for the generated report.
     *
     * @var string
     */
    protected $reportFile;

    /**
     * Additional report files.
     *
     * @var array
     */
    protected $reportFiles = array();

    /**
     * A ruleset filename or a comma-separated string of ruleset filenames.
     *
     * @var string
     */
    protected $ruleSets;

    /**
     * File name of a PHPUnit code coverage report.
     *
     * @var string
     */
    protected $coverageReport;

    /**
     * A string of comma-separated extensions for valid php source code filenames.
     *
     * @var string
     */
    protected $extensions;

    /**
     * A string of comma-separated pattern that is used to exclude directories.
     *
     * Use asterisks to exclude by pattern. For example *src/foo/*.php or *src/foo/*
     *
     * @var string
     */
    protected $ignore;

    /**
     * Should the shell show the current phpmd version?
     *
     * @var boolean
     */
    protected $version = false;

    /**
     * Should PHPMD run in strict mode?
     *
     * @var boolean
     * @since 1.2.0
     */
    protected $strict = false;

    /**
     * Should PHPMD exit without error code even if error is found?
     *
     * @var boolean
     * @since 2.10.0
     */
    protected $ignoreErrorsOnExit = false;

    /**
     * Should PHPMD exit without error code even if violation is found?
     *
     * @var boolean
     */
    protected $ignoreViolationsOnExit = false;

    /**
     * List of available rule-sets.
     *
     * @var array(string)
     */
    protected $availableRuleSets = array();

    /**
     * Should PHPMD baseline the existing violations and write them to the $baselineFile
     * @var string allowed modes: NONE, GENERATE or UPDATE
     */
    protected $generateBaseline = BaselineMode::NONE;

    /**
     * The baseline source file to read the baseline violations from.
     * Defaults to the path of the (first) ruleset file as phpmd.baseline.xml
     * @var string|null
     */
    protected $baselineFile;

    /**
     * Constructs a new command line options instance.
     *
     * @param string[] $args
     * @param string[] $availableRuleSets
     * @throws \InvalidArgumentException
     */
    public function __construct(array $args, array $availableRuleSets = array())
    {
        // Remove current file name
        array_shift($args);

        $this->availableRuleSets = $availableRuleSets;

        $arguments = array();
        while (($arg = array_shift($args)) !== null) {
            switch ($arg) {
                case '--min-priority':
                case '--minimum-priority':
                case '--minimumpriority':
                    $this->minimumPriority = (int)array_shift($args);
                    break;
                case '--max-priority':
                case '--maximum-priority':
                case '--maximumpriority':
                    $this->maximumPriority = (int)array_shift($args);
                    break;
                case '--report-file':
                case '--reportfile':
                    $this->reportFile = array_shift($args);
                    break;
                case '--input-file':
                case '--inputfile':
                    array_unshift($arguments, $this->readInputFile(array_shift($args)));
                    break;
                case '--coverage':
                    $this->coverageReport = array_shift($args);
                    break;
                case '--extensions':
                    $this->logDeprecated('extensions', 'suffixes');
                    /* Deprecated: We use the suffixes option now */
                    $this->extensions = array_shift($args);
                    break;
                case '--suffixes':
                    $this->extensions = array_shift($args);
                    break;
                case '--ignore':
                    $this->logDeprecated('ignore', 'exclude');
                    /* Deprecated: We use the exclude option now */
                    $this->ignore = array_shift($args);
                    break;
                case '--exclude':
                    $this->ignore = array_shift($args);
                    break;
                case '--version':
                    $this->version = true;

                    return;
                case '--strict':
                    $this->strict = true;
                    break;
                case '--not-strict':
                    $this->strict = false;
                    break;
                case '--generate-baseline':
                    $this->generateBaseline = BaselineMode::GENERATE;
                    break;
                case '--update-baseline':
                    $this->generateBaseline = BaselineMode::UPDATE;
                    break;
                case '--baseline-file':
                    $this->baselineFile = array_shift($args);
                    break;
                case '--ignore-errors-on-exit':
                    $this->ignoreErrorsOnExit = true;
                    break;
                case '--ignore-violations-on-exit':
                    $this->ignoreViolationsOnExit = true;
                    break;
                case '--reportfile-html':
                case '--reportfile-text':
                case '--reportfile-xml':
                case '--reportfile-checkstyle':
                case '--reportfile-json':
<<<<<<< HEAD
                    preg_match('(^\-\-reportfile\-(xml|checkstyle|html|text|json)$)', $arg, $match);
=======
                case '--reportfile-sarif':
                    preg_match('(^\-\-reportfile\-(xml|html|text|json|sarif)$)', $arg, $match);
>>>>>>> c826a7c4
                    $this->reportFiles[$match[1]] = array_shift($args);
                    break;
                default:
                    $arguments[] = $arg;
                    break;
            }
        }

        if (count($arguments) < 3) {
            throw new \InvalidArgumentException($this->usage(), self::INPUT_ERROR);
        }

        $this->inputPath    = (string)array_shift($arguments);
        $this->reportFormat = (string)array_shift($arguments);
        $this->ruleSets     = (string)array_shift($arguments);
    }

    /**
     * Returns a php source code filename or directory.
     *
     * @return string
     */
    public function getInputPath()
    {
        return $this->inputPath;
    }

    /**
     * Returns the specified report format.
     *
     * @return string
     */
    public function getReportFormat()
    {
        return $this->reportFormat;
    }

    /**
     * Returns the output filename for a generated report or <b>null</b> when
     * the report should be displayed in STDOUT.
     *
     * @return string
     */
    public function getReportFile()
    {
        return $this->reportFile;
    }

    /**
     * Returns a hash with report files specified for different renderers. The
     * key represents the report format and the value the report file location.
     *
     * @return array
     */
    public function getReportFiles()
    {
        return $this->reportFiles;
    }

    /**
     * Returns a ruleset filename or a comma-separated string of ruleset
     *
     * @return string
     */
    public function getRuleSets()
    {
        return $this->ruleSets;
    }

    /**
     * Returns the minimum rule priority.
     *
     * @return integer
     */
    public function getMinimumPriority()
    {
        return $this->minimumPriority;
    }

    /**
     * Returns the maximum rule priority.
     *
     * @return integer
     */
    public function getMaximumPriority()
    {
        return $this->maximumPriority;
    }

    /**
     * Returns the file name of a supplied code coverage report or <b>NULL</b>
     * if the user has not supplied the --coverage option.
     *
     * @return string
     */
    public function getCoverageReport()
    {
        return $this->coverageReport;
    }

    /**
     * Returns a string of comma-separated extensions for valid php source code
     * filenames or <b>null</b> when this argument was not set.
     *
     * @return string
     */
    public function getExtensions()
    {
        return $this->extensions;
    }

    /**
     * Returns string of comma-separated pattern that is used to exclude
     * directories or <b>null</b> when this argument was not set.
     *
     * @return string
     */
    public function getIgnore()
    {
        return $this->ignore;
    }

    /**
     * Was the <b>--version</b> passed to PHPMD's command line interface?
     *
     * @return boolean
     */
    public function hasVersion()
    {
        return $this->version;
    }

    /**
     * Was the <b>--strict</b> option passed to PHPMD's command line interface?
     *
     * @return boolean
     * @since 1.2.0
     */
    public function hasStrict()
    {
        return $this->strict;
    }

    /**
     * Should the current violations be baselined
     *
     * @return string
     */
    public function generateBaseline()
    {
        return $this->generateBaseline;
    }

    /**
     * The filepath of the baseline violations xml
     *
     * @return string|null
     */
    public function baselineFile()
    {
        return $this->baselineFile;
    }

    /**
     * Was the <b>--ignore-errors-on-exit</b> passed to PHPMD's command line interface?
     *
     * @return boolean
     * @since 2.10.0
     */
    public function ignoreErrorsOnExit()
    {
        return $this->ignoreErrorsOnExit;
    }

    /**
     * Was the <b>--ignore-violations-on-exit</b> passed to PHPMD's command line interface?
     *
     * @return boolean
     */
    public function ignoreViolationsOnExit()
    {
        return $this->ignoreViolationsOnExit;
    }

    /**
     * Creates a report renderer instance based on the user's command line
     * argument.
     *
     * Valid renderers are:
     * <ul>
     *   <li>xml</li>
     *   <li>html</li>
     *   <li>text</li>
     *   <li>json</li>
     * </ul>
     *
     * @param string $reportFormat
     * @return \PHPMD\AbstractRenderer
     * @throws \InvalidArgumentException When the specified renderer does not exist.
     */
    public function createRenderer($reportFormat = null)
    {
        $reportFormat = $reportFormat ?: $this->reportFormat;

        switch ($reportFormat) {
            case 'xml':
                return $this->createXmlRenderer();
            case 'html':
                return $this->createHtmlRenderer();
            case 'text':
                return $this->createTextRenderer();
            case 'json':
                return $this->createJsonRenderer();
            case 'ansi':
                return $this->createAnsiRenderer();
            case 'github':
                return $this->createGitHubRenderer();
<<<<<<< HEAD
            case 'checkstyle':
                return $this->createCheckStyleRenderer();
=======
            case 'sarif':
                return $this->createSarifRenderer();
>>>>>>> c826a7c4
            default:
                return $this->createCustomRenderer();
        }
    }

    /**
     * @return \PHPMD\Renderer\XMLRenderer
     */
    protected function createXmlRenderer()
    {
        return new XMLRenderer();
    }

    /**
     * @return \PHPMD\Renderer\TextRenderer
     */
    protected function createTextRenderer()
    {
        return new TextRenderer();
    }

    /**
     * @return \PHPMD\Renderer\AnsiRenderer
     */
    protected function createAnsiRenderer()
    {
        return new AnsiRenderer();
    }

    /**
     * @return \PHPMD\Renderer\GitHubRenderer
     */
    protected function createGitHubRenderer()
    {
        return new GitHubRenderer();
    }

    /**
     * @return \PHPMD\Renderer\HTMLRenderer
     */
    protected function createHtmlRenderer()
    {
        return new HTMLRenderer();
    }

    /**
     * @return \PHPMD\Renderer\JSONRenderer
     */
    protected function createJsonRenderer()
    {
        return new JSONRenderer();
    }

     /**
     * @return \PHPMD\Renderer\JSONRenderer
     */
    protected function createCheckStyleRenderer()
    {
        return new CheckStyleRenderer();
    }

    /**
     * @return \PHPMD\Renderer\SARIFRenderer
     */
    protected function createSarifRenderer()
    {
        return new SARIFRenderer();
    }

    /**
     * @return \PHPMD\AbstractRenderer
     * @throws \InvalidArgumentException
     */
    protected function createCustomRenderer()
    {
        if ('' === $this->reportFormat) {
            throw new \InvalidArgumentException(
                'Can\'t create report with empty format.',
                self::INPUT_ERROR
            );
        }

        if (class_exists($this->reportFormat)) {
            return new $this->reportFormat();
        }

        // Try to load a custom renderer
        $fileName = strtr($this->reportFormat, '_\\', '//') . '.php';

        $fileHandle = @fopen($fileName, 'r', true);
        if (is_resource($fileHandle) === false) {
            throw new \InvalidArgumentException(
                sprintf(
                    'Can\'t find the custom report class: %s',
                    $this->reportFormat
                ),
                self::INPUT_ERROR
            );
        }
        @fclose($fileHandle);

        include_once $fileName;

        return new $this->reportFormat();
    }

    /**
     * Returns usage information for the PHPMD command line interface.
     *
     * @return string
     */
    public function usage()
    {
        $availableRenderers = $this->getListOfAvailableRenderers();

        return 'Mandatory arguments:' . \PHP_EOL .
            '1) A php source code filename or directory. Can be a comma-' .
            'separated string' . \PHP_EOL .
            '2) A report format' . \PHP_EOL .
            '3) A ruleset filename or a comma-separated string of ruleset' .
            'filenames' . \PHP_EOL . \PHP_EOL .
            'Example: phpmd /path/to/source format ruleset' . \PHP_EOL . \PHP_EOL .
            'Available formats: ' . $availableRenderers . '.' . \PHP_EOL .
            'Available rulesets: ' . implode(', ', $this->availableRuleSets) . '.' . \PHP_EOL . \PHP_EOL .
            'Optional arguments that may be put after the mandatory arguments:' .
            \PHP_EOL .
            '--minimumpriority: rule priority threshold; rules with lower ' .
            'priority than this will not be used' . \PHP_EOL .
            '--reportfile: send report output to a file; default to STDOUT' .
            \PHP_EOL .
            '--suffixes: comma-separated string of valid source code ' .
            'filename extensions, e.g. php,phtml' . \PHP_EOL .
            '--exclude: comma-separated string of patterns that are used to ' .
            'ignore directories. Use asterisks to exclude by pattern. ' .
            'For example *src/foo/*.php or *src/foo/*' . \PHP_EOL .
            '--strict: also report those nodes with a @SuppressWarnings ' .
            'annotation' . \PHP_EOL .
            '--ignore-errors-on-exit: will exit with a zero code, ' .
            'even on error' . \PHP_EOL .
            '--ignore-violations-on-exit: will exit with a zero code, ' .
            'even if any violations are found' . \PHP_EOL .
            '--generate-baseline: will generate a phpmd.baseline.xml next ' .
            'to the first ruleset file location' . \PHP_EOL .
            '--update-baseline: will remove any non-existing violations from the phpmd.baseline.xml' . \PHP_EOL .
            '--baseline-file: a custom location of the baseline file' . \PHP_EOL;
    }

    /**
     * Get a list of available renderers
     *
     * @return string The list of renderers found.
     */
    protected function getListOfAvailableRenderers()
    {
        $renderersDirPathName = __DIR__ . '/../Renderer';
        $renderers            = array();

        foreach (scandir($renderersDirPathName) as $rendererFileName) {
            if (preg_match('/^(\w+)Renderer.php$/i', $rendererFileName, $rendererName)) {
                $renderers[] = strtolower($rendererName[1]);
            }
        }

        sort($renderers);

        if (count($renderers) > 1) {
            return implode(', ', $renderers);
        }

        return array_pop($renderers);
    }

    /**
     * Logs a deprecated option to the current user interface.
     *
     * @param string $deprecatedName
     * @param string $newName
     * @return void
     */
    protected function logDeprecated($deprecatedName, $newName)
    {
        $message = sprintf(
            'The --%s option is deprecated, please use --%s instead.',
            $deprecatedName,
            $newName
        );

        fwrite(STDERR, $message . PHP_EOL . PHP_EOL);
    }

    /**
     * This method takes the given input file, reads the newline separated paths
     * from that file and creates a comma separated string of the file paths. If
     * the given <b>$inputFile</b> not exists, this method will throw an
     * exception.
     *
     * @param string $inputFile Specified input file name.
     * @return string
     * @throws \InvalidArgumentException If the specified input file does not exist.
     * @since 1.1.0
     */
    protected function readInputFile($inputFile)
    {
        if (file_exists($inputFile)) {
            return implode(',', array_map('trim', file($inputFile)));
        }
        throw new \InvalidArgumentException("Input file '{$inputFile}' not exists.");
    }
}<|MERGE_RESOLUTION|>--- conflicted
+++ resolved
@@ -242,17 +242,13 @@
                 case '--ignore-violations-on-exit':
                     $this->ignoreViolationsOnExit = true;
                     break;
+                case '--reportfile-checkstyle':
                 case '--reportfile-html':
+                case '--reportfile-json':
+                case '--reportfile-sarif':
                 case '--reportfile-text':
                 case '--reportfile-xml':
-                case '--reportfile-checkstyle':
-                case '--reportfile-json':
-<<<<<<< HEAD
-                    preg_match('(^\-\-reportfile\-(xml|checkstyle|html|text|json)$)', $arg, $match);
-=======
-                case '--reportfile-sarif':
-                    preg_match('(^\-\-reportfile\-(xml|html|text|json|sarif)$)', $arg, $match);
->>>>>>> c826a7c4
+                    preg_match('(^\-\-reportfile\-(checkstyle|html|json|sarif|text|xml)$)', $arg, $match);
                     $this->reportFiles[$match[1]] = array_shift($args);
                     break;
                 default:
@@ -458,25 +454,22 @@
         $reportFormat = $reportFormat ?: $this->reportFormat;
 
         switch ($reportFormat) {
+            case 'ansi':
+                return $this->createAnsiRenderer();
+            case 'checkstyle':
+                return $this->createCheckStyleRenderer();
+            case 'github':
+                return $this->createGitHubRenderer();
+            case 'html':
+                return $this->createHtmlRenderer();
+            case 'json':
+                return $this->createJsonRenderer();
+            case 'sarif':
+                return $this->createSarifRenderer();
+            case 'text':
+                return $this->createTextRenderer();
             case 'xml':
                 return $this->createXmlRenderer();
-            case 'html':
-                return $this->createHtmlRenderer();
-            case 'text':
-                return $this->createTextRenderer();
-            case 'json':
-                return $this->createJsonRenderer();
-            case 'ansi':
-                return $this->createAnsiRenderer();
-            case 'github':
-                return $this->createGitHubRenderer();
-<<<<<<< HEAD
-            case 'checkstyle':
-                return $this->createCheckStyleRenderer();
-=======
-            case 'sarif':
-                return $this->createSarifRenderer();
->>>>>>> c826a7c4
             default:
                 return $this->createCustomRenderer();
         }
