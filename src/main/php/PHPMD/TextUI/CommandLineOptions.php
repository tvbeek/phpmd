<?php
/**
 * This file is part of PHP Mess Detector.
 *
 * Copyright (c) Manuel Pichler <mapi@phpmd.org>.
 * All rights reserved.
 *
 * Licensed under BSD License
 * For full copyright and license information, please see the LICENSE file.
 * Redistributions of files must retain the above copyright notice.
 *
 * @author Manuel Pichler <mapi@phpmd.org>
 * @copyright Manuel Pichler. All rights reserved.
 * @license https://opensource.org/licenses/bsd-license.php BSD License
 * @link http://phpmd.org/
 */

namespace PHPMD\TextUI;

use PHPMD\Renderer\AnsiRenderer;
use PHPMD\Renderer\HTMLRenderer;
use PHPMD\Renderer\JSONRenderer;
use PHPMD\Renderer\TextRenderer;
use PHPMD\Renderer\XMLRenderer;
use PHPMD\Rule;

/**
 * This is a helper class that collects the specified cli arguments and puts them
 * into accessible properties.
 */
class CommandLineOptions
{
    /**
     * Error code for invalid input
     */
    const INPUT_ERROR = 23;

    /**
     * The minimum rule priority.
     *
     * @var integer
     */
    protected $minimumPriority = Rule::LOWEST_PRIORITY;

    /**
     * The maximum rule priority.
     *
     * @var integer
     */
    protected $maximumPriority = Rule::HIGHEST_PRIORITY;

    /**
     * A php source code filename or directory.
     *
     * @var string
     */
    protected $inputPath;

    /**
     * The specified report format.
     *
     * @var string
     */
    protected $reportFormat;

    /**
     * An optional filename for the generated report.
     *
     * @var string
     */
    protected $reportFile;

    /**
     * Additional report files.
     *
     * @var array
     */
    protected $reportFiles = array();

    /**
     * A ruleset filename or a comma-separated string of ruleset filenames.
     *
     * @var string
     */
    protected $ruleSets;

    /**
     * File name of a PHPUnit code coverage report.
     *
     * @var string
     */
    protected $coverageReport;

    /**
     * A string of comma-separated extensions for valid php source code filenames.
     *
     * @var string
     */
    protected $extensions;

    /**
     * A string of comma-separated pattern that is used to exclude directories.
     *
     * @var string
     */
    protected $ignore;

    /**
     * Should the shell show the current phpmd version?
     *
     * @var boolean
     */
    protected $version = false;

    /**
     * Should PHPMD run in strict mode?
     *
     * @var boolean
     * @since 1.2.0
     */
    protected $strict = false;

    /**
     * Should PHPMD exit without error code even if violation is found?
     *
     * @var boolean
     */
    protected $ignoreViolationsOnExit = false;

    /**
     * List of available rule-sets.
     *
     * @var array(string)
     */
    protected $availableRuleSets = array();

    /**
     * Constructs a new command line options instance.
     *
     * @param array $args
     * @param array $availableRuleSets
     * @throws \InvalidArgumentException
     */
    public function __construct(array $args, array $availableRuleSets = array())
    {
        // Remove current file name
        array_shift($args);

        $this->availableRuleSets = $availableRuleSets;

        $arguments = array();
        while (($arg = array_shift($args)) !== null) {
            switch ($arg) {
                case '--min-priority':
                case '--minimum-priority':
                case '--minimumpriority':
                    $this->minimumPriority = (int)array_shift($args);
                    break;
                case '--max-priority':
                case '--maximum-priority':
                case '--maximumpriority':
                    $this->maximumPriority = (int)array_shift($args);
                    break;
                case '--report-file':
                case '--reportfile':
                    $this->reportFile = array_shift($args);
                    break;
                case '--input-file':
                case '--inputfile':
                    array_unshift($arguments, $this->readInputFile(array_shift($args)));
                    break;
                case '--coverage':
                    $this->coverageReport = array_shift($args);
                    break;
                case '--extensions':
                    $this->logDeprecated('extensions', 'suffixes');
                    /* Deprecated: We use the suffixes option now */
                    $this->extensions = array_shift($args);
                    break;
                case '--suffixes':
                    $this->extensions = array_shift($args);
                    break;
                case '--ignore':
                    $this->logDeprecated('ignore', 'exclude');
                    /* Deprecated: We use the exclude option now */
                    $this->ignore = array_shift($args);
                    break;
                case '--exclude':
                    $this->ignore = array_shift($args);
                    break;
                case '--version':
                    $this->version = true;

                    return;
                case '--strict':
                    $this->strict = true;
                    break;
                case '--not-strict':
                    $this->strict = false;
                    break;
                case '--ignore-violations-on-exit':
                    $this->ignoreViolationsOnExit = true;
                    break;
                case '--reportfile-html':
                case '--reportfile-text':
                case '--reportfile-xml':
                case '--reportfile-json':
                    preg_match('(^\-\-reportfile\-(xml|html|text|json)$)', $arg, $match);
                    $this->reportFiles[$match[1]] = array_shift($args);
                    break;
                default:
                    $arguments[] = $arg;
                    break;
            }
        }

        if (count($arguments) < 3) {
            throw new \InvalidArgumentException($this->usage(), self::INPUT_ERROR);
        }

        $this->inputPath = (string)array_shift($arguments);
        $this->reportFormat = (string)array_shift($arguments);
        $this->ruleSets = (string)array_shift($arguments);
    }

    /**
     * Returns a php source code filename or directory.
     *
     * @return string
     */
    public function getInputPath()
    {
        return $this->inputPath;
    }

    /**
     * Returns the specified report format.
     *
     * @return string
     */
    public function getReportFormat()
    {
        return $this->reportFormat;
    }

    /**
     * Returns the output filename for a generated report or <b>null</b> when
     * the report should be displayed in STDOUT.
     *
     * @return string
     */
    public function getReportFile()
    {
        return $this->reportFile;
    }

    /**
     * Returns a hash with report files specified for different renderers. The
     * key represents the report format and the value the report file location.
     *
     * @return array
     */
    public function getReportFiles()
    {
        return $this->reportFiles;
    }

    /**
     * Returns a ruleset filename or a comma-separated string of ruleset
     *
     * @return string
     */
    public function getRuleSets()
    {
        return $this->ruleSets;
    }

    /**
     * Returns the minimum rule priority.
     *
     * @return integer
     */
    public function getMinimumPriority()
    {
        return $this->minimumPriority;
    }

    /**
     * Returns the maximum rule priority.
     *
     * @return integer
     */
    public function getMaximumPriority()
    {
        return $this->maximumPriority;
    }

    /**
     * Returns the file name of a supplied code coverage report or <b>NULL</b>
     * if the user has not supplied the --coverage option.
     *
     * @return string
     */
    public function getCoverageReport()
    {
        return $this->coverageReport;
    }

    /**
     * Returns a string of comma-separated extensions for valid php source code
     * filenames or <b>null</b> when this argument was not set.
     *
     * @return string
     */
    public function getExtensions()
    {
        return $this->extensions;
    }

    /**
     * Returns  string of comma-separated pattern that is used to exclude
     * directories or <b>null</b> when this argument was not set.
     *
     * @return string
     */
    public function getIgnore()
    {
        return $this->ignore;
    }

    /**
     * Was the <b>--version</b> passed to PHPMD's command line interface?
     *
     * @return boolean
     */
    public function hasVersion()
    {
        return $this->version;
    }

    /**
     * Was the <b>--strict</b> option passed to PHPMD's command line interface?
     *
     * @return boolean
     * @since 1.2.0
     */
    public function hasStrict()
    {
        return $this->strict;
    }

    /**
     * Was the <b>--ignore-violations-on-exit</b> passed to PHPMD's command line interface?
     *
     * @return boolean
     */
    public function ignoreViolationsOnExit()
    {
        return $this->ignoreViolationsOnExit;
    }

    /**
     * Creates a report renderer instance based on the user's command line
     * argument.
     *
     * Valid renderers are:
     * <ul>
     *   <li>xml</li>
     *   <li>html</li>
     *   <li>text</li>
     *   <li>json</li>
     * </ul>
     *
     * @param string $reportFormat
     * @return \PHPMD\AbstractRenderer
     * @throws \InvalidArgumentException When the specified renderer does not exist.
     */
    public function createRenderer($reportFormat = null)
    {
        $reportFormat = $reportFormat ?: $this->reportFormat;

        switch ($reportFormat) {
            case 'xml':
                return $this->createXmlRenderer();
            case 'html':
                return $this->createHtmlRenderer();
            case 'text':
                return $this->createTextRenderer();
<<<<<<< HEAD
            case 'ansi':
                return $this->createAnsiRenderer();
=======
            case 'json':
                return $this->createJsonRenderer();
>>>>>>> 3a82eab4
            default:
                return $this->createCustomRenderer();
        }
    }

    /**
     * @return \PHPMD\Renderer\XMLRenderer
     */
    protected function createXmlRenderer()
    {
        return new XMLRenderer();
    }

    /**
     * @return \PHPMD\Renderer\TextRenderer
     */
    protected function createTextRenderer()
    {
        return new TextRenderer();
    }

    /**
     * @return \PHPMD\Renderer\AnsiRenderer
     */
    protected function createAnsiRenderer()
    {
        return new AnsiRenderer();
    }

    /**
     * @return \PHPMD\Renderer\HTMLRenderer
     */
    protected function createHtmlRenderer()
    {
        return new HTMLRenderer();
    }

    /**
     * @return \PHPMD\Renderer\JSONRenderer
     */
    protected function createJsonRenderer()
    {
        return new JSONRenderer();
    }

    /**
     * @return \PHPMD\AbstractRenderer
     * @throws \InvalidArgumentException
     */
    protected function createCustomRenderer()
    {
        if ('' === $this->reportFormat) {
            throw new \InvalidArgumentException(
                'Can\'t create report with empty format.',
                self::INPUT_ERROR
            );
        }

        if (class_exists($this->reportFormat)) {
            return new $this->reportFormat();
        }

        // Try to load a custom renderer
        $fileName = strtr($this->reportFormat, '_\\', '//') . '.php';

        $fileHandle = @fopen($fileName, 'r', true);
        if (is_resource($fileHandle) === false) {
            throw new \InvalidArgumentException(
                sprintf(
                    'Can\'t find the custom report class: %s',
                    $this->reportFormat
                ),
                self::INPUT_ERROR
            );
        }
        @fclose($fileHandle);

        include_once $fileName;

        return new $this->reportFormat();
    }

    /**
     * Returns usage information for the PHPMD command line interface.
     *
     * @return string
     */
    public function usage()
    {
        $availableRenderers = $this->getListOfAvailableRenderers();

        return 'Mandatory arguments:' . \PHP_EOL .
            '1) A php source code filename or directory. Can be a comma-' .
            'separated string' . \PHP_EOL .
            '2) A report format' . \PHP_EOL .
            '3) A ruleset filename or a comma-separated string of ruleset' .
            'filenames' . \PHP_EOL . \PHP_EOL .
            'Example: phpmd /path/to/source format ruleset' . \PHP_EOL . \PHP_EOL .
            'Available formats: ' . $availableRenderers . '.' . \PHP_EOL .
            'Available rulesets: ' . implode(', ', $this->availableRuleSets) . '.' . \PHP_EOL . \PHP_EOL .
            'Optional arguments that may be put after the mandatory arguments:' .
            \PHP_EOL .
            '--minimumpriority: rule priority threshold; rules with lower ' .
            'priority than this will not be used' . \PHP_EOL .
            '--reportfile: send report output to a file; default to STDOUT' .
            \PHP_EOL .
            '--suffixes: comma-separated string of valid source code ' .
            'filename extensions, e.g. php,phtml' . \PHP_EOL .
            '--exclude: comma-separated string of patterns that are used to ' .
            'ignore directories' . \PHP_EOL .
            '--strict: also report those nodes with a @SuppressWarnings ' .
            'annotation' . \PHP_EOL .
            '--ignore-violations-on-exit: will exit with a zero code, ' .
            'even if any violations are found' . \PHP_EOL;
    }

    /**
     * Get a list of available renderers
     *
     * @return string The list of renderers found.
     */
    protected function getListOfAvailableRenderers()
    {
        $renderersDirPathName=__DIR__.'/../Renderer';
        $renderers = array();

        foreach (scandir($renderersDirPathName) as $rendererFileName) {
            if (preg_match('/^(\w+)Renderer.php$/i', $rendererFileName, $rendererName)) {
                $renderers[] =  strtolower($rendererName[1]);
            }
        }

        sort($renderers);

        if (count($renderers) > 1) {
            return implode(', ', $renderers);
        }

        return array_pop($renderers);
    }

    /**
     * Logs a deprecated option to the current user interface.
     *
     * @param string $deprecatedName
     * @param string $newName
     * @return void
     */
    protected function logDeprecated($deprecatedName, $newName)
    {
        $message = sprintf(
            'The --%s option is deprecated, please use --%s instead.',
            $deprecatedName,
            $newName
        );

        fwrite(STDERR, $message . PHP_EOL . PHP_EOL);
    }

    /**
     * This method takes the given input file, reads the newline separated paths
     * from that file and creates a comma separated string of the file paths. If
     * the given <b>$inputFile</b> not exists, this method will throw an
     * exception.
     *
     * @param string $inputFile Specified input file name.
     * @return string
     * @throws \InvalidArgumentException If the specified input file does not exist.
     * @since 1.1.0
     */
    protected function readInputFile($inputFile)
    {
        if (file_exists($inputFile)) {
            return join(',', array_map('trim', file($inputFile)));
        }
        throw new \InvalidArgumentException("Input file '{$inputFile}' not exists.");
    }
}<|MERGE_RESOLUTION|>--- conflicted
+++ resolved
@@ -386,13 +386,10 @@
                 return $this->createHtmlRenderer();
             case 'text':
                 return $this->createTextRenderer();
-<<<<<<< HEAD
+            case 'json':
+                return $this->createJsonRenderer();
             case 'ansi':
                 return $this->createAnsiRenderer();
-=======
-            case 'json':
-                return $this->createJsonRenderer();
->>>>>>> 3a82eab4
             default:
                 return $this->createCustomRenderer();
         }
