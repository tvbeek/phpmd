--- conflicted
+++ resolved
@@ -397,13 +397,10 @@
                 return $this->createJsonRenderer();
             case 'ansi':
                 return $this->createAnsiRenderer();
-<<<<<<< HEAD
+            case 'github':
+                return $this->createGitHubRenderer();
             case 'checkstyle':
                 return $this->createCheckStyleRenderer();
-=======
-            case 'github':
-                return $this->createGitHubRenderer();
->>>>>>> fe3a4738
             default:
                 return $this->createCustomRenderer();
         }
