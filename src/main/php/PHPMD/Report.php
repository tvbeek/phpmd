--- conflicted
+++ resolved
@@ -17,11 +17,8 @@
 
 namespace PHPMD;
 
-<<<<<<< HEAD
 use ArrayIterator;
-=======
 use PHPMD\Baseline\BaselineValidator;
->>>>>>> c826a7c4
 
 /**
  * The report class collects all found violations and further information about
