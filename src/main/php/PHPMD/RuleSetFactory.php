--- conflicted
+++ resolved
@@ -245,15 +245,10 @@
      */
     private function parseRuleNode(RuleSet $ruleSet, \SimpleXMLElement $node)
     {
-<<<<<<< HEAD
         $ref = (string)$node['ref'];
 
         if ($ref === '') {
             $this->parseSingleRuleNode($ruleSet, $node);
-=======
-        if ($node['ref'] !== null && substr($node['ref'], -3, 3) === 'xml') {
-            $this->parseRuleSetReferenceNode($ruleSet, $node);
->>>>>>> 2b1828cf
 
             return;
         }
