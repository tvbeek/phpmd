--- conflicted
+++ resolved
@@ -741,12 +741,8 @@
         $args = func_get_args();
 
         $factory = new RuleSetFactory();
-<<<<<<< HEAD
-
-        return $factory->createRuleSets(join(',', $args));
-=======
+      
         return $factory->createRuleSets(implode(',', $args));
->>>>>>> 263f8dcb
     }
 
     /**
