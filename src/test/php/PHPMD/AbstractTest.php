<?php
/**
 * This file is part of PHP Mess Detector.
 *
 * Copyright (c) Manuel Pichler <mapi@phpmd.org>.
 * All rights reserved.
 *
 * Licensed under BSD License
 * For full copyright and license information, please see the LICENSE file.
 * Redistributions of files must retain the above copyright notice.
 *
 * @author Manuel Pichler <mapi@phpmd.org>
 * @copyright Manuel Pichler. All rights reserved.
 * @license https://opensource.org/licenses/bsd-license.php BSD License
 * @link http://phpmd.org/
 */

namespace PHPMD;

use ErrorException;
use Iterator;
use PDepend\Source\AST\ASTClass;
use PDepend\Source\AST\ASTFunction;
use PDepend\Source\AST\ASTMethod;
use PDepend\Source\AST\ASTNamespace;
use PDepend\Source\Language\PHP\PHPBuilder;
use PDepend\Source\Language\PHP\PHPParserGeneric;
use PDepend\Source\Language\PHP\PHPTokenizerInternal;
use PDepend\Util\Cache\Driver\MemoryCacheDriver;
use PHPMD\Node\ClassNode;
use PHPMD\Node\FunctionNode;
use PHPMD\Node\InterfaceNode;
use PHPMD\Node\MethodNode;
use PHPMD\Node\TraitNode;
use PHPMD\Rule\Design\TooManyFields;
use PHPMD\Stubs\RuleStub;
use PHPUnit_Framework_ExpectationFailedException;
use PHPUnit_Framework_MockObject_MockBuilder;
use PHPUnit_Framework_MockObject_MockObject;

/**
 * Abstract base class for PHPMD test cases.
 */
abstract class AbstractTest extends AbstractStaticTest
{
    /** @var int At least one violation is expected */
    const AL_LEAST_ONE_VIOLATION = -1;

    /** @var int No violation is expected */
    const NO_VIOLATION = 0;

    /** @var int One violation is expected */
    const ONE_VIOLATION = 1;

    /**
     * Get a list of files that should trigger a rule violation.
     *
     * By default, files named like "testRuleAppliesTo*", but it can be overridden in sub-classes.
     *
     * @return string[]
     */
    public function getApplyingFiles()
    {
        return $this->getFilesForCalledClass('testRuleApplies*');
    }

    /**
     * Get a list of files that should not trigger a rule violation.
     *
     * By default, files named like "testRuleDoesNotApplyTo*", but it can be overridden in sub-classes.
     *
     * @return string[]
     */
    public function getNotApplyingFiles()
    {
        return $this->getFilesForCalledClass('testRuleDoesNotApply*');
    }

    /**
     * Get a list of test files specified by getApplyingFiles() as an array of 1-length arguments lists.
     *
     * @return string[][]
     */
    public function getApplyingCases()
    {
        return static::getValuesAsArrays($this->getApplyingFiles());
    }

    /**
     * Get a list of test files specified by getNotApplyingFiles() as an array of 1-length arguments lists.
     *
     * @return string[][]
     */
    public function getNotApplyingCases()
    {
        return static::getValuesAsArrays($this->getNotApplyingFiles());
    }

    /**
     * Resets a changed working directory.
     *
     * @return void
     */
    protected function tearDown()
    {
        static::returnToOriginalWorkingDirectory();
        static::cleanupTempFiles();

        parent::tearDown();
    }

    /**
     * Returns the first class found in a source file related to the calling
     * test method.
     *
     * @return ClassNode
     */
    protected function getClass()
    {
        return new ClassNode(
            $this->getNodeForCallingTestCase(
                $this->parseTestCaseSource()->getClasses()
            )
        );
    }

    /**
     * Returns the first interface found in a source file related to the calling
     * test method.
     *
     * @return InterfaceNode
     */
    protected function getInterface()
    {
        return new InterfaceNode(
            $this->getNodeForCallingTestCase(
                $this->parseTestCaseSource()->getInterfaces()
            )
        );
    }

    /**
     * @return TraitNode
     */
    protected function getTrait()
    {
        return new TraitNode(
            $this->getNodeForCallingTestCase(
                $this->parseTestCaseSource()->getTraits()
            )
        );
    }

    /**
     * Returns the first method found in a source file related to the calling
     * test method.
     *
     * @return MethodNode
     */
    protected function getMethod()
    {
        return new MethodNode(
            $this->getNodeForCallingTestCase(
                $this->parseTestCaseSource()
                    ->getTypes()
                    ->current()
                    ->getMethods()
            )
        );
    }

    /**
     * Returns the first function found in a source files related to the calling
     * test method.
     *
     * @return FunctionNode
     */
    protected function getFunction()
    {
        return new FunctionNode(
            $this->getNodeForCallingTestCase(
                $this->parseTestCaseSource()->getFunctions()
            )
        );
    }

    /**
     * Returns the first class found for a given test file.
     *
     * @return ClassNode
     */
    protected function getClassNodeForTestFile($file)
    {
        return new ClassNode(
            $this->parseSource($file)
                ->getTypes()
                ->current()
        );
    }

    /**
     * Returns the first method or function node for a given test file.
     *
     * @param string $file
<<<<<<< HEAD
     * @return ClassNode
     * @since 2.8.3
     */
    protected function getClassNodeForTestFile($file)
    {
        return new ClassNode(
            $this->parseSource($file)
                ->getTypes()
                ->current()
        );
    }

    /**
     * Get the node for a given test file.
     *
     * This method can be overridden to select the node to test with the rule.
     *
     * @param string $file
     * @return AbstractNode
     */
    protected function getNodeForTestFile($file)
    {
        $source = $this->parseSource($file);
        $class = $source
            ->getTypes()
            ->current();

        return $class
            ? new MethodNode(
                $this->getNodeByName(
                    $class->getMethods(),
                    pathinfo($file, PATHINFO_FILENAME)
                )
            )
            : new FunctionNode(
                $this->getNodeByName(
                    $source->getFunctions(),
                    pathinfo($file, PATHINFO_FILENAME)
                )
            );
    }

    /**
     * Test that a given file trigger N times the given rule.
=======
     * @return MethodNode|FunctionNode
     * @since 2.8.3
     */
    protected function getNodeForTestFile($file)
    {
        $source = $this->parseSource($file);
        $class = $source
            ->getTypes()
            ->current();
        $nodeClassName = 'PHPMD\\Node\\FunctionNode';
        $getter = 'getFunctions';

        if ($class) {
            $source = $class;
            $nodeClassName = 'PHPMD\\Node\\MethodNode';
            $getter = 'getMethods';
        }

        return new $nodeClassName(
            $this->getNodeByName(
                $source->$getter(),
                pathinfo($file, PATHINFO_FILENAME)
            )
        );
    }

    /**
     * Assert that a given file trigger N times the given rule.
     *
     * Rethrows the PHPUnit ExpectationFailedException with the base name
     * of the file for better readability.
>>>>>>> e4aa9e85
     *
     * @param Rule $rule Rule to test.
     * @param int $expectedInvokes Count of expected invocations.
     * @param string $file Test file containing a method with the same name to be tested.
     */
    protected function expectRuleHasViolationsForFile(Rule $rule, $expectedInvokes, $file)
    {
        $rule->setReport($this->getReportMock($expectedInvokes));

        try {
            $rule->apply($this->getNodeForTestFile($file));
        } catch (PHPUnit_Framework_ExpectationFailedException $failedException) {
            throw new PHPUnit_Framework_ExpectationFailedException(
                basename($file)."\n".
                $failedException->getMessage(),
                $failedException->getComparisonFailure(),
                $failedException->getPrevious()
            );
        }
    }

    /**
     * Returns the absolute path for a test resource for the current test.
     *
     * @return string
     * @since 1.1.0
     */
    protected static function createCodeResourceUriForTest()
    {
        $frame = static::getCallingTestCase();

        return self::createResourceUriForTest($frame['function'] . '.php');
    }

    /**
     * Returns the absolute path for a test resource for the current test.
     *
     * @param string $localPath The local/relative file location
     * @return string
     * @since 1.1.0
     */
    protected static function createResourceUriForTest($localPath)
    {
        $frame = static::getCallingTestCase();

        return static::getResourceFilePathFromClassName($frame['class'], $localPath);
    }

    /**
     * Return URI for a given pattern with directory based on the current called class name.
     *
     * @param string $pattern
     * @return string
     */
    protected function createResourceUriForCalledClass($pattern)
    {
        return $this->getResourceFilePathFromClassName(get_class($this), $pattern);
    }

    /**
     * Return list of files matching a given pattern with directory based on the current called class name.
     *
     * @param string $pattern
     * @return string[]
     */
    protected function getFilesForCalledClass($pattern = '*')
    {
        return glob($this->createResourceUriForCalledClass($pattern));
    }

    /**
     * Creates a mocked class node instance.
     *
     * @param string $metric
     * @param integer $value
     * @return ClassNode
     */
    protected function getClassMock($metric = null, $value = null)
    {
        $class = $this->getMockFromBuilder(
            $this->getMockBuilder('PHPMD\\Node\\ClassNode')
                ->setConstructorArgs(array(new ASTClass('FooBar')))
        );

        if ($metric !== null) {
            $class->expects($this->atLeastOnce())
                ->method('getMetric')
                ->with($this->equalTo($metric))
                ->willReturn($value);
        }

        return $class;
    }

    /**
     * Creates a mocked method node instance.
     *
     * @param string $metric
     * @param integer $value
     * @return MethodNode
     */
    protected function getMethodMock($metric = null, $value = null)
    {
        return $this->createFunctionOrMethodMock('PHPMD\\Node\\MethodNode', new ASTMethod('fooBar'), $metric, $value);
    }

    /**
     * Creates a mocked function node instance.
     *
     * @param string $metric The metric acronym used by PHP_Depend.
     * @param mixed $value The expected metric return value.
     * @return FunctionNode
     */
    protected function createFunctionMock($metric = null, $value = null)
    {
        return $this->createFunctionOrMethodMock(
            'PHPMD\\Node\\FunctionNode',
            new ASTFunction('fooBar'),
            $metric,
            $value
        );
    }

    /**
     * Initializes the getMetric() method of the given function or method node.
     *
     * @param FunctionNode|MethodNode|PHPUnit_Framework_MockObject_MockObject $mock
     * @param string $metric
     * @param mixed $value
     * @return FunctionNode|MethodNode
     */
    protected function initFunctionOrMethod($mock, $metric, $value)
    {
        if ($metric === null) {
            return $mock;
        }

        $mock->expects($this->atLeastOnce())
            ->method('getMetric')
            ->with($this->equalTo($metric))
            ->willReturn($value);

        return $mock;
    }

    /**
     * Creates a mocked report instance.
     *
     * @param integer $expectedInvokes Number of expected invokes.
     * @return Report|PHPUnit_Framework_MockObject_MockObject
     */
    protected function getReportMock($expectedInvokes = -1)
    {
        if ($expectedInvokes === self::AL_LEAST_ONE_VIOLATION) {
            $expects = $this->atLeastOnce();
        } elseif ($expectedInvokes === self::NO_VIOLATION) {
            $expects = $this->never();
        } elseif ($expectedInvokes === self::ONE_VIOLATION) {
            $expects = $this->once();
        } else {
            $expects = $this->exactly($expectedInvokes);
        }

        $report = $this->getMockFromBuilder($this->getMockBuilder('PHPMD\\Report'));
        $report->expects($expects)
            ->method('addRuleViolation');

        return $report;
    }

    /**
     * Get a mocked report with one violation
     *
     * @return Report
     */
    public function getReportWithOneViolation()
    {
        return $this->getReportMock(self::ONE_VIOLATION);
    }

    /**
     * Get a mocked report with no violation
     *
     * @return Report
     */
    public function getReportWithNoViolation()
    {
        return $this->getReportMock(self::NO_VIOLATION);
    }

    /**
     * Get a mocked report with at least one violation
     *
     * @return Report
     */
    public function getReportWithAtLeastOneViolation()
    {
        return $this->getReportMock(self::AL_LEAST_ONE_VIOLATION);
    }

    protected function getMockFromBuilder(PHPUnit_Framework_MockObject_MockBuilder $builder)
    {
        if (version_compare(PHP_VERSION, '7.4.0-dev', '<')) {
            return $builder->getMock();
        }

        return @$builder->getMock();
    }

    /**
     * Creates a mocked {@link \PHPMD\AbstractRule} instance.
     *
     * @return AbstractRule|PHPUnit_Framework_MockObject_MockObject
     */
    protected function getRuleMock()
    {
        if (version_compare(PHP_VERSION, '7.4.0-dev', '<')) {
            return $this->getMockForAbstractClass('PHPMD\\AbstractRule');
        }

        return @$this->getMockForAbstractClass('PHPMD\\AbstractRule');
    }

    /**
     * Creates a mocked rule-set instance.
     *
     * @param string $expectedClass Optional class name for apply() expected at least once.
     * @param int|string $count How often should apply() be called?
     * @return RuleSet|PHPUnit_Framework_MockObject_MockObject
     */
    protected function getRuleSetMock($expectedClass = null, $count = '*')
    {
        $ruleSet = $this->getMockFromBuilder($this->getMockBuilder('PHPMD\RuleSet'));
        if ($expectedClass === null) {
            $ruleSet->expects($this->never())->method('apply');

            return $ruleSet;
        }

        if ($count === '*') {
            $count = $this->atLeastOnce();
        } else {
            $count = $this->exactly($count);
        }

        $ruleSet->expects($count)
            ->method('apply')
            ->with($this->isInstanceOf($expectedClass));

        return $ruleSet;
    }

    /**
     * Creates a mocked rule violation instance.
     *
     * @param string $fileName The filename to use.
     * @param integer $beginLine The begin of violation line number to use.
     * @param integer $endLine The end of violation line number to use.
     * @param null|object $rule The rule object to use.
     * @param null|string $description The violation description to use.
     * @return PHPUnit_Framework_MockObject_MockObject
     */
    protected function getRuleViolationMock(
        $fileName = '/foo/bar.php',
        $beginLine = 23,
        $endLine = 42,
        $rule = null,
        $description = null
    ) {
        $ruleViolation = $this->getMockFromBuilder(
            $this->getMockBuilder('PHPMD\\RuleViolation')
                ->setConstructorArgs(array(new TooManyFields(), new FunctionNode(new ASTFunction('fooBar')), 'Hello'))
        );

        if ($rule === null) {
            $rule = new RuleStub();
        }

        if ($description === null) {
            $description = 'Test description';
        }

        $ruleViolation
            ->method('getRule')
            ->willReturn($rule);
        $ruleViolation
            ->method('getFileName')
            ->willReturn($fileName);
        $ruleViolation
            ->method('getBeginLine')
            ->willReturn($beginLine);
        $ruleViolation
            ->method('getEndLine')
            ->willReturn($endLine);
        $ruleViolation
            ->method('getNamespaceName')
            ->willReturn('TestStubPackage');
        $ruleViolation
            ->method('getDescription')
            ->willReturn($description);

        return $ruleViolation;
    }

    /**
     * Creates a mocked rul violation instance.
     *
     * @param string $file
     * @param string $message
     * @return ProcessingError|PHPUnit_Framework_MockObject_MockObject
     */
    protected function getErrorMock(
        $file = '/foo/baz.php',
        $message = 'Error in file "/foo/baz.php"'
    ) {

        $processingError = $this->getMockFromBuilder(
            $this->getMockBuilder('PHPMD\\ProcessingError')
                ->setConstructorArgs(array(null))
                ->setMethods(array('getFile', 'getMessage'))
        );

        $processingError
            ->method('getFile')
            ->willReturn($file);
        $processingError
            ->method('getMessage')
            ->willReturn($message);

        return $processingError;
    }

    /**
     * Parses the source code for the calling test method and returns the first
     * package node found in the parsed file.
     *
     * @return ASTNamespace
     */
    private function parseTestCaseSource()
    {
        return $this->parseSource($this->createCodeResourceUriForTest());
    }

    /**
     * @param string $mockBuilder
     * @param ASTFunction|ASTMethod $mock
     * @param string $metric The metric acronym used by PHP_Depend.
     * @param mixed $value The expected metric return value.
     * @return FunctionNode|MethodNode
     */
    private function createFunctionOrMethodMock($mockBuilder, $mock, $metric = null, $value = null)
    {
        return $this->initFunctionOrMethod(
            $this->getMockFromBuilder(
                $this->getMockBuilder($mockBuilder)
                    ->setConstructorArgs(array($mock))
            ),
            $metric,
            $value
        );
    }

    /**
     * Returns the PHP_Depend node having the given name.
     *
     * @param Iterator $nodes
     * @return PHP_Depend_Code_AbstractItem
     * @throws ErrorException
     */
    private function getNodeByName(Iterator $nodes, $name)
    {
        foreach ($nodes as $node) {
            if ($node->getName() === $name) {
                return $node;
            }
        }
        throw new ErrorException("Cannot locate node named $name.");
    }

    /**
     * Returns the PHP_Depend node for the calling test case.
     *
     * @param Iterator $nodes
     * @return PHP_Depend_Code_AbstractItem
     * @throws ErrorException
     */
    private function getNodeForCallingTestCase(Iterator $nodes)
    {
        $frame = $this->getCallingTestCase();

        return $this->getNodeByName($nodes, $frame['function']);
    }

    /**
     * Parses the source of the given file and returns the first package found
     * in that file.
     *
     * @param string $sourceFile
     * @return ASTNamespace
     * @throws ErrorException
     */
    private function parseSource($sourceFile)
    {
        if (file_exists($sourceFile) === false) {
            throw new ErrorException('Cannot locate source file: ' . $sourceFile);
        }

        $tokenizer = new PHPTokenizerInternal();
        $tokenizer->setSourceFile($sourceFile);

        $builder = new PHPBuilder();

        $parser = new PHPParserGeneric(
            $tokenizer,
            $builder,
            new MemoryCacheDriver()
        );
        $parser->parse();

        return $builder->getNamespaces()->current();
    }
}<|MERGE_RESOLUTION|>--- conflicted
+++ resolved
@@ -202,52 +202,6 @@
      * Returns the first method or function node for a given test file.
      *
      * @param string $file
-<<<<<<< HEAD
-     * @return ClassNode
-     * @since 2.8.3
-     */
-    protected function getClassNodeForTestFile($file)
-    {
-        return new ClassNode(
-            $this->parseSource($file)
-                ->getTypes()
-                ->current()
-        );
-    }
-
-    /**
-     * Get the node for a given test file.
-     *
-     * This method can be overridden to select the node to test with the rule.
-     *
-     * @param string $file
-     * @return AbstractNode
-     */
-    protected function getNodeForTestFile($file)
-    {
-        $source = $this->parseSource($file);
-        $class = $source
-            ->getTypes()
-            ->current();
-
-        return $class
-            ? new MethodNode(
-                $this->getNodeByName(
-                    $class->getMethods(),
-                    pathinfo($file, PATHINFO_FILENAME)
-                )
-            )
-            : new FunctionNode(
-                $this->getNodeByName(
-                    $source->getFunctions(),
-                    pathinfo($file, PATHINFO_FILENAME)
-                )
-            );
-    }
-
-    /**
-     * Test that a given file trigger N times the given rule.
-=======
      * @return MethodNode|FunctionNode
      * @since 2.8.3
      */
@@ -270,8 +224,7 @@
             $this->getNodeByName(
                 $source->$getter(),
                 pathinfo($file, PATHINFO_FILENAME)
-            )
-        );
+            );
     }
 
     /**
@@ -279,7 +232,6 @@
      *
      * Rethrows the PHPUnit ExpectationFailedException with the base name
      * of the file for better readability.
->>>>>>> e4aa9e85
      *
      * @param Rule $rule Rule to test.
      * @param int $expectedInvokes Count of expected invocations.
