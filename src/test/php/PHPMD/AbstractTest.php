--- conflicted
+++ resolved
@@ -210,15 +210,7 @@
         $class = $source
             ->getTypes()
             ->current();
-<<<<<<< HEAD
-
-        return $class
-            ? new MethodNode(
-                $this->getNodeByName(
-                    $class->getMethods(),
-                    pathinfo($file, PATHINFO_FILENAME)
-                )
-=======
+
         $nodeClassName = 'PHPMD\\Node\\FunctionNode';
         $getter = 'getFunctions';
 
@@ -232,14 +224,8 @@
             $this->getNodeByName(
                 $source->$getter(),
                 pathinfo($file, PATHINFO_FILENAME)
->>>>>>> e4aa9e85
             )
-            : new FunctionNode(
-                $this->getNodeByName(
-                    $source->getFunctions(),
-                    pathinfo($file, PATHINFO_FILENAME)
-                )
-            );
+        );
     }
 
     /**
