<?php
/**
 * This file is part of PHP Mess Detector.
 *
 * Copyright (c) Manuel Pichler <mapi@phpmd.org>.
 * All rights reserved.
 *
 * Licensed under BSD License
 * For full copyright and license information, please see the LICENSE file.
 * Redistributions of files must retain the above copyright notice.
 *
 * @author Manuel Pichler <mapi@phpmd.org>
 * @copyright Manuel Pichler. All rights reserved.
 * @license https://opensource.org/licenses/bsd-license.php BSD License
 * @link http://phpmd.org/
 */

namespace PHPMD\TextUI;

use PHPMD\AbstractTest;
use PHPMD\Rule;

/**
 * Test case for the {@link \PHPMD\TextUI\CommandLineOptions} class.
 *
 * @covers \PHPMD\TextUI\CommandLineOptions
 */
class CommandLineOptionsTest extends AbstractTest
{
    /**
     * @var resource
     */
    private $stderrStreamFilter;

    /**
     * @return void
     */
    protected function tearDown()
    {
        if (is_resource($this->stderrStreamFilter)) {
            stream_filter_remove($this->stderrStreamFilter);
        }
        $this->stderrStreamFilter = null;

        parent::tearDown();
    }

    /**
     * testAssignsInputArgumentToInputProperty
     *
     * @return void
     * @since 1.1.0
     */
    public function testAssignsInputArgumentToInputProperty()
    {
        $args = array('foo.php', __FILE__, 'text', 'design');
        $opts = new CommandLineOptions($args);

        self::assertEquals(__FILE__, $opts->getInputPath());
    }

    /**
     * testAssignsFormatArgumentToReportFormatProperty
     *
     * @return void
     * @since 1.1.0
     */
    public function testAssignsFormatArgumentToReportFormatProperty()
    {
        $args = array('foo.php', __FILE__, 'text', 'design');
        $opts = new CommandLineOptions($args);

        self::assertEquals('text', $opts->getReportFormat());
    }

    /**
     * testAssignsRuleSetsArgumentToRuleSetProperty
     *
     * @return void
     * @since 1.1.0
     */
    public function testAssignsRuleSetsArgumentToRuleSetProperty()
    {
        $args = array('foo.php', __FILE__, 'text', 'design');
        $opts = new CommandLineOptions($args);

        self::assertEquals('design', $opts->getRuleSets());
    }

    /**
     * testThrowsExpectedExceptionWhenRequiredArgumentsNotSet
     *
     * @return void
     * @since 1.1.0
     * @expectedException \InvalidArgumentException
     */
    public function testThrowsExpectedExceptionWhenRequiredArgumentsNotSet()
    {
        $args = array(__FILE__, 'text', 'design');
        new CommandLineOptions($args);
    }

    /**
     * testAssignsInputFileOptionToInputPathProperty
     *
     * @return void
     * @since 1.1.0
     */
    public function testAssignsInputFileOptionToInputPathProperty()
    {
        $uri = self::createResourceUriForTest('inputfile.txt');

        $args = array('foo.php', 'text', 'design', '--inputfile', $uri);
        $opts = new CommandLineOptions($args);

        self::assertEquals('Dir1/Class1.php,Dir2/Class2.php', $opts->getInputPath());
    }

    /**
     * testAssignsFormatArgumentCorrectWhenCalledWithInputFile
     *
     * @return void
     * @since 1.1.0
     */
    public function testAssignsFormatArgumentCorrectWhenCalledWithInputFile()
    {
        $uri = self::createResourceUriForTest('inputfile.txt');

        $args = array('foo.php', 'text', 'design', '--inputfile', $uri);
        $opts = new CommandLineOptions($args);

        self::assertEquals('text', $opts->getReportFormat());
    }

    /**
     * testAssignsRuleSetsArgumentCorrectWhenCalledWithInputFile
     *
     * @return void
     * @since 1.1.0
     */
    public function testAssignsRuleSetsArgumentCorrectWhenCalledWithInputFile()
    {
        $uri = self::createResourceUriForTest('inputfile.txt');

        $args = array('foo.php', 'text', 'design', '--inputfile', $uri);
        $opts = new CommandLineOptions($args);

        self::assertEquals('design', $opts->getRuleSets());
    }

    /**
     * testThrowsExpectedExceptionWhenInputFileNotExists
     *
     * @return void
     * @since 1.1.0
     * @expectedException \InvalidArgumentException
     */
    public function testThrowsExpectedExceptionWhenInputFileNotExists()
    {
        $args = array('foo.php', 'text', 'design', '--inputfile', 'inputfail.txt');
        new CommandLineOptions($args);
    }

    /**
     * testHasVersionReturnsFalseByDefault
     *
     * @return void
     */
    public function testHasVersionReturnsFalseByDefault()
    {
        $args = array(__FILE__, __FILE__, 'text', 'unusedcode');
        $opts = new CommandLineOptions($args);

        self::assertFalse($opts->hasVersion());
    }

    /**
     * testCliOptionsAcceptsVersionArgument
     *
     * @return void
     */
    public function testCliOptionsAcceptsVersionArgument()
    {
        $args = array(__FILE__, '--version');
        $opts = new CommandLineOptions($args);

        self::assertTrue($opts->hasVersion());
    }

    /**
     * Tests if ignoreViolationsOnExit returns false by default
     *
     * @return void
     */
    public function testIgnoreViolationsOnExitReturnsFalseByDefault()
    {
        $args = array(__FILE__, __FILE__, 'text', 'unusedcode');
        $opts = new CommandLineOptions($args);

        self::assertFalse($opts->ignoreViolationsOnExit());
    }

    /**
     * Tests if CLI options accepts ignoreViolationsOnExit argument
     *
     * @return void
     */
    public function testCliOptionsAcceptsIgnoreViolationsOnExitArgument()
    {
        $args = array(__FILE__, __FILE__, 'text', 'unusedcode', '--ignore-violations-on-exit');
        $opts = new CommandLineOptions($args);

        self::assertTrue($opts->ignoreViolationsOnExit());
    }

    /**
     * Tests if CLI usage contains ignoreViolationsOnExit option
     *
     * @return void
     */
    public function testCliUsageContainsIgnoreViolationsOnExitOption()
    {
        $args = array(__FILE__, __FILE__, 'text', 'codesize');
        $opts = new CommandLineOptions($args);

        $this->assertContains('--ignore-violations-on-exit:', $opts->usage());
    }

    /**
     * Tests if CLI usage contains the auto-discovered renderers
     *
     * @return void
     */
    public function testCliUsageContainsAutoDiscoveredRenderers()
    {
        $args = array(__FILE__, __FILE__, 'text', 'codesize');
        $opts = new CommandLineOptions($args);

<<<<<<< HEAD
        $this->assertContains('Available formats: ansi, html, text, xml.', $opts->usage());
=======
        $this->assertContains('Available formats: html, json, text, xml.', $opts->usage());
>>>>>>> 3a82eab4
    }

    /**
     * testCliUsageContainsStrictOption
     *
     * @return void
     */
    public function testCliUsageContainsStrictOption()
    {
        $args = array(__FILE__, __FILE__, 'text', 'codesize');
        $opts = new CommandLineOptions($args);

        $this->assertContains('--strict:', $opts->usage());
    }

    /**
     * testCliOptionsIsStrictReturnsFalseByDefault
     *
     * @return void
     * @since 1.2.0
     */
    public function testCliOptionsIsStrictReturnsFalseByDefault()
    {
        $args = array(__FILE__, __FILE__, 'text', 'codesize');
        $opts = new CommandLineOptions($args);

        self::assertFalse($opts->hasStrict());
    }

    /**
     * testCliOptionsAcceptsStrictArgument
     *
     * @return void
     * @since 1.2.0
     */
    public function testCliOptionsAcceptsStrictArgument()
    {
        $args = array(__FILE__, '--strict', __FILE__, 'text', 'codesize');
        $opts = new CommandLineOptions($args);

        self::assertTrue($opts->hasStrict());
    }

    /**
     * @return void
     */
    public function testCliOptionsAcceptsMinimumpriorityArgument()
    {
        $args = array(__FILE__, '--minimumpriority', 42, __FILE__, 'text', 'codesize');
        $opts = new CommandLineOptions($args);

        $this->assertEquals(42, $opts->getMinimumPriority());
    }

    /**
     * @return void
     */
    public function testCliOptionsAcceptsMaximumpriorityArgument()
    {
        $args = array(__FILE__, '--maximumpriority', 42, __FILE__, 'text', 'codesize');
        $opts = new CommandLineOptions($args);

        $this->assertEquals(42, $opts->getMaximumPriority());
    }

    /**
     * @return void
     */
    public function testGetMinimumPriorityReturnsLowestValueByDefault()
    {
        $args = array(__FILE__, __FILE__, 'text', 'codesize');
        $opts = new CommandLineOptions($args);

        $this->assertEquals(Rule::LOWEST_PRIORITY, $opts->getMinimumPriority());
    }

    /**
     * @return void
     */
    public function testGetCoverageReportReturnsNullByDefault()
    {
        $args = array(__FILE__, __FILE__, 'text', 'codesize');
        $opts = new CommandLineOptions($args);

        $this->assertNull($opts->getCoverageReport());
    }

    /**
     * @return void
     */
    public function testGetCoverageReportWithCliOption()
    {
        $opts = new CommandLineOptions(
            array(
                __FILE__,
                __FILE__,
                'text',
                'codesize',
                '--coverage',
                __METHOD__
            )
        );

        $this->assertEquals(__METHOD__, $opts->getCoverageReport());
    }

    /**
     * @param string $reportFormat
     * @param string $expectedClass
     * @return void
     * @dataProvider dataProviderCreateRenderer
     */
    public function testCreateRenderer($reportFormat, $expectedClass)
    {
        $args = array(__FILE__, __FILE__, $reportFormat, 'codesize');
        $opts = new CommandLineOptions($args);

        $this->assertInstanceOf($expectedClass, $opts->createRenderer($reportFormat));
    }

    /**
     * @return array
     */
    public function dataProviderCreateRenderer()
    {
        return array(
            array('html', 'PHPMD\\Renderer\\HtmlRenderer'),
            array('text', 'PHPMD\\Renderer\\TextRenderer'),
            array('xml', 'PHPMD\\Renderer\\XmlRenderer'),
            array('ansi', 'PHPMD\\Renderer\\AnsiRenderer'),
            array('PHPMD_Test_Renderer_PEARRenderer', 'PHPMD_Test_Renderer_PEARRenderer'),
            array('PHPMD\\Test\\Renderer\\NamespaceRenderer', 'PHPMD\\Test\\Renderer\\NamespaceRenderer'),
            /* Test what happens when class already exists. */
            array('PHPMD\\Test\\Renderer\\NamespaceRenderer', 'PHPMD\\Test\\Renderer\\NamespaceRenderer'),
        );
    }

    /**
     * @param string $reportFormat
     * @return void
     * @expectedException \InvalidArgumentException
     * @expectedExceptionMessageRegExp (^Can\'t )
     * @dataProvider dataProviderCreateRendererThrowsException
     */
    public function testCreateRendererThrowsException($reportFormat)
    {
        $args = array(__FILE__, __FILE__, $reportFormat, 'codesize');
        $opts = new CommandLineOptions($args);
        $opts->createRenderer();
    }

    /**
     * @return array
     */
    public function dataProviderCreateRendererThrowsException()
    {
        return array(
            array(''),
            array('PHPMD\\Test\\Renderer\\NotExistsRenderer')
        );
    }

    /**
     * @param string $deprecatedName
     * @param string $newName
     * @dataProvider dataProviderDeprecatedCliOptions
     */
    public function testDeprecatedCliOptions($deprecatedName, $newName)
    {
        stream_filter_register('stderr_stream', 'PHPMD\\TextUI\\StreamFilter');

        $this->stderrStreamFilter = stream_filter_prepend(STDERR, 'stderr_stream');

        $args = array(__FILE__, __FILE__, 'text', 'codesize', sprintf('--%s', $deprecatedName), 42);
        new CommandLineOptions($args);

        $this->assertContains(
            sprintf(
                'The --%s option is deprecated, please use --%s instead.',
                $deprecatedName,
                $newName
            ),
            StreamFilter::$streamHandle
        );
    }

    /**
     * @return array
     */
    public function dataProviderDeprecatedCliOptions()
    {
        return array(
            array('extensions', 'suffixes'),
            array('ignore', 'exclude')
        );
    }

    /**
     * @param array $options
     * @param array $expected
     * @return void
     * @dataProvider dataProviderGetReportFiles
     */
    public function testGetReportFiles(array $options, array $expected)
    {
        $args = array_merge(array(__FILE__, __FILE__, 'text', 'codesize'), $options);
        $opts = new CommandLineOptions($args);

        $this->assertEquals($expected, $opts->getReportFiles());
    }

    public function dataProviderGetReportFiles()
    {
        return array(
            array(
                array('--reportfile-xml', __FILE__),
                array('xml' => __FILE__)
            ),
            array(
                array('--reportfile-html', __FILE__),
                array('html' => __FILE__)
            ),
            array(
                array('--reportfile-text', __FILE__),
                array('text' => __FILE__)
            ),
            array(
                array(
                    '--reportfile-text',
                    __FILE__,
                    '--reportfile-xml',
                    __FILE__,
                    '--reportfile-html',
                    __FILE__,
                ),
                array('text' => __FILE__, 'xml' => __FILE__, 'html' => __FILE__)
            ),
        );
    }
}<|MERGE_RESOLUTION|>--- conflicted
+++ resolved
@@ -236,11 +236,7 @@
         $args = array(__FILE__, __FILE__, 'text', 'codesize');
         $opts = new CommandLineOptions($args);
 
-<<<<<<< HEAD
-        $this->assertContains('Available formats: ansi, html, text, xml.', $opts->usage());
-=======
-        $this->assertContains('Available formats: html, json, text, xml.', $opts->usage());
->>>>>>> 3a82eab4
+        $this->assertContains('Available formats: ansi, html, json, text, xml.', $opts->usage());
     }
 
     /**
