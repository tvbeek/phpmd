--- conflicted
+++ resolved
@@ -276,14 +276,10 @@
         $args = array(__FILE__, __FILE__, 'text', 'codesize');
         $opts = new CommandLineOptions($args);
 
-<<<<<<< HEAD
-        $this->assertContains('Available formats: ansi, checkstyle, github, html, json, text, xml.', $opts->usage());
-=======
         $this->assertContains(
-            'Available formats: ansi, baseline, github, html, json, sarif, text, xml.',
+            'Available formats: ansi, baseline, checkstyle, github, html, json, sarif, text, xml.',
             $opts->usage()
         );
->>>>>>> c826a7c4
     }
 
     /**
