--- conflicted
+++ resolved
@@ -276,11 +276,7 @@
         $args = array(__FILE__, __FILE__, 'text', 'codesize');
         $opts = new CommandLineOptions($args);
 
-<<<<<<< HEAD
-        $this->assertContains('Available formats: ansi, github, html, json, sarif, text, xml.', $opts->usage());
-=======
-        $this->assertContains('Available formats: ansi, baseline, github, html, json, text, xml.', $opts->usage());
->>>>>>> 902a3400
+        $this->assertContains('Available formats: ansi, baseline, github, html, json, sarif, text, xml.', $opts->usage());
     }
 
     /**
