--- conflicted
+++ resolved
@@ -60,37 +60,6 @@
             "~.*<section class='prb' id='p-(\d+)'> <header> <h3> <a href='#p-\d+' class='indx'>.*~",
             $writer->getData()
         );
-<<<<<<< HEAD
-=======
-    }
-
-    /**
-     * testRendererAddsProcessingErrorsToHtmlReport
-     *
-     * @return void
-     */
-    public function testRendererAddsProcessingErrorsToHtmlReport()
-    {
-        // Create a writer instance.
-        $writer = new WriterStub();
-
-        $errors = array(
-            new ProcessingError('Failed for file "/tmp/foo.php".'),
-            new ProcessingError('Failed for file "/tmp/bar.php".'),
-            new ProcessingError('Failed for file "/tmp/baz.php".'),
-        );
-
-        $report = $this->getReportWithNoViolation();
-        $report->expects($this->once())
-            ->method('getRuleViolations')
-            ->will($this->returnValue(new \ArrayIterator(array())));
-        $report->expects($this->once())
-            ->method('getErrors')
-            ->will($this->returnValue(new \ArrayIterator($errors)));
-
-        $renderer = new HTMLRenderer();
-        $renderer->setWriter($writer);
->>>>>>> 77681d42
 
     }
 }