{
    "name": "phpmd/phpmd",
    "description": "PHPMD is a spin-off project of PHP Depend and aims to be a PHP equivalent of the well known Java tool PMD.",
	"keywords":[
		"phpmd",
		"pdepend",
		"pmd",
		"mess detection",
		"mess detector"
	],
	"type": "project",
	"license": "BSD-3-Clause",
	"homepage": "http://phpmd.org/",
	"authors": [
		{
			"name": "Manuel Pichler",
			"homepage": "https://github.com/manuelpichler",
			"email": "github@manuel-pichler.de",
			"role": "Project founder"
		},
		{
			"name": "Other contributors",
			"homepage": "https://github.com/phpmd/phpmd/graphs/contributors",
			"role": "Contributors"
		}
	],
	"support": {
		"irc": "irc://irc.freenode.org/phpmd"
	},
	"minimum-stability" : "stable",
	"require": {
        "php": ">=5.3.0",
        "pdepend/pdepend": "2.0.*",
<<<<<<< HEAD

        "symfony/dependency-injection": "~2.5",
        "symfony/filesystem": "~2.5",
        "symfony/config": "~2.5"
=======
        "symfony/dependency-injection": "2.5.*",
        "symfony/filesystem": "2.5.*",
        "symfony/config": "2.5.*"
>>>>>>> 6da3358a
    },
    "require-dev": {
        "phpunit/phpunit": "*"
    },
    "autoload": {
        "psr-0": {
            "PHPMD\\": "src/main/php"
        }
    },
    "bin": ["src/bin/phpmd"]
}<|MERGE_RESOLUTION|>--- conflicted
+++ resolved
@@ -31,16 +31,10 @@
 	"require": {
         "php": ">=5.3.0",
         "pdepend/pdepend": "2.0.*",
-<<<<<<< HEAD
 
         "symfony/dependency-injection": "~2.5",
         "symfony/filesystem": "~2.5",
         "symfony/config": "~2.5"
-=======
-        "symfony/dependency-injection": "2.5.*",
-        "symfony/filesystem": "2.5.*",
-        "symfony/config": "2.5.*"
->>>>>>> 6da3358a
     },
     "require-dev": {
         "phpunit/phpunit": "*"
