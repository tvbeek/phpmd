--- conflicted
+++ resolved
@@ -169,7 +169,6 @@
 
 - *xml*, which formats the report as XML.
 - *text*, simple textual format.
-<<<<<<< HEAD
 - *html*, single HTML file with possible problems.
 - *json*, formats JSON report.
 
@@ -178,7 +177,4 @@
 
 You find the up to date class API docs at `codedoc.pub`__.
 
-__ https://codedoc.pub/phpmd/phpmd/master/index.html
-=======
-- *html*, single HTML file with possible problems.
->>>>>>> c1160547
+__ https://codedoc.pub/phpmd/phpmd/master/index.html