--- conflicted
+++ resolved
@@ -55,18 +55,12 @@
   - if [[ ! $DEPENDENCIES ]]; then composer install; fi
 
 script:
-<<<<<<< HEAD
   - if [[ $WEBSITE  = 'true' ]]; then composer build-website; fi
-  - if [[ $BUILD_PHAR != 'true' && $WEBSITE != 'true' && $TRAVIS_PHP_VERSION != 7.3 ]]; then vendor/phpunit/phpunit/phpunit --configuration $TEST_CONFIG; fi
-  - if [[ $BUILD_PHAR != 'true' && $WEBSITE != 'true' && $TRAVIS_PHP_VERSION  = 7.3 ]]; then vendor/phpunit/phpunit/phpunit --configuration $TEST_CONFIG --colors --coverage-text; fi
-=======
-  - if [[ $WEBSITE  = 'true' ]]; then php bin/build-website.php; fi
   - |
     if [[ $WEBSITE != 'true' && $BUILD_PHAR != 'true' ]]; then
       if [ "$COVERAGE" != "true" ]; then vendor/bin/phpunit --configuration $TEST_CONFIG --colors; fi
       if [ "$COVERAGE" = "true" ]; then phpdbg -qrr vendor/bin/phpunit --configuration $TEST_CONFIG --colors --coverage-text; fi
     fi
->>>>>>> fdee8588
   - if [[ $BUILD_PHAR = 'true' ]]; then git submodule update --init && ant package -D-phar:filename=./phpmd.phar && ./phpmd.phar --version; fi
 
 notifications:
