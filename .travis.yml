--- conflicted
+++ resolved
@@ -56,24 +56,10 @@
   - if [[ ! $DEPENDENCIES ]]; then composer install; fi
 
 script:
-<<<<<<< HEAD
-  - if [[ $WEBSITE  = 'true' ]]; then php bin/build-website.php; fi
-  - |
-    if [[ $WEBSITE != 'true' && $BUILD_PHAR != 'true' ]]; then
-      if [ "$COVERAGE" != "true" ]; then vendor/bin/phpunit --configuration $TEST_CONFIG --colors; fi
-      if [ "$COVERAGE" = "true" ]; then phpdbg -qrr vendor/bin/phpunit --configuration $TEST_CONFIG --colors --coverage-text; fi
-    fi
-  - |
-    if [[ $BUILD_PHAR = 'true' ]]; then
-      git submodule update --init && ant package -D-phar:filename=./phpmd.phar && ./phpmd.phar --version;
-      gpg -u pgp@phpmd.org --detach-sign --output ./phpmd.phar.asc ./phpmd.phar
-    fi
-=======
   - if [[ $WEBSITE  = 'true' ]]; then composer build-website; fi
   - if [[ $WEBSITE != 'true' && $BUILD_PHAR != 'true' && $COVERAGE != 'true' ]]; then vendor/bin/phpunit --configuration $TEST_CONFIG --colors; fi
   - if [[ $WEBSITE != 'true' && $BUILD_PHAR != 'true' && $COVERAGE = 'true' ]]; then phpdbg -qrr vendor/bin/phpunit --configuration $TEST_CONFIG --colors --coverage-text --coverage-clover=coverage.xml; fi
-  - if [[ $BUILD_PHAR = 'true' ]]; then git submodule update --init && ant package -D-phar:filename=./phpmd.phar && ./phpmd.phar --version; fi
->>>>>>> 38f05b82
+  - if [[ $BUILD_PHAR = 'true' ]]; then git submodule update --init && ant package -D-phar:filename=./phpmd.phar && ./phpmd.phar --version && gpg -u pgp@phpmd.org --detach-sign --output ./phpmd.phar.asc ./phpmd.phar; fi
 
 notifications:
   webhooks:
